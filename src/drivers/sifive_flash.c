/* Copyright 2020 SiFive, Inc */
/* SPDX-License-Identifier: Apache-2.0 */

#include <metal/machine/platform.h>

#define METAL_SIFIVE_FLASH
#ifdef METAL_SIFIVE_FLASH

#include <metal/drivers/sifive_flash.h>
#include <metal/drivers/sifive_nb2qspi0.h>
#include <metal/machine.h>
#include <metal/io.h>
#include <metal/time.h>
#include <stdio.h>
#include <metal/qspi.h>

//#define AXI_FLASH_BASEADDR		 0x20000000UL

static qspi_static_config_t qcfg;
static qspi_command_config_t cmd_cfg;

/* declaring qspi structure as a static and getting valid handle for qspi in flash_init function */
static struct metal_qspi *qspi;

/* Read Flash status value */
static int flash_status_read(struct metal_flash *pfl) {

	uint32_t read_status = 0;

	qspi_static_config_t *cfg=&qcfg;

	cfg->wrmode	= QSPI_READ;
	cfg->rxlen	= QSPI_8BIT;
	cfg->txlen	= QSPI_8BIT;
	if (pfl->mode == FLASH_MODE_444) {
		cfg->opmode	= (pfl->mode & 0x0F);
		cfg->speedmode	= ((pfl->mode & 0xF0) >> 4);
	} else {
		cfg->opmode	= QSPI_SPI;
		cfg->speedmode	= QSPI_CMD_SERIAL;
	}
	cfg->burstmode	= QSPI_APB_ACCESS;

	metal_qspi_setconfig(qspi,cfg);

	/*set command enable, read enable phase*/
	cmd_cfg.custom_command	= (QSPI_OPCODE_PH_EN | QSPI_RX_DATA_PH_EN);
	cmd_cfg.opcode		= FLASH_CMD_RDSR;

	metal_qspi_setcommand_params(qspi,&cmd_cfg,&qcfg);
	
	metal_qspi_execute_cmd(qspi);

	metal_qspi_read(qspi, 0, 4, (uint8_t *)&read_status);
	
	return read_status;
}


static void flash_send_write_en(struct metal_flash *pfl)
{
	qspi_static_config_t *cfg=&qcfg;

	cfg->addrlen	= QSPI_ADDR_24BIT;
	cfg->wrmode	= QSPI_WRITE;
	cfg->rxlen	= QSPI_32BIT;
	cfg->txlen	= QSPI_32BIT;
	if (pfl->mode == FLASH_MODE_444) {
		cfg->opmode	= (pfl->mode & 0x0F);
		cfg->speedmode	= ((pfl->mode & 0xF0) >> 4);
	} else {
		cfg->opmode	= QSPI_SPI;
		cfg->speedmode	= QSPI_CMD_SERIAL;
	}
	cfg->burstmode	= QSPI_APB_ACCESS;

	metal_qspi_setconfig(qspi,cfg);

	/*set command enable*/
	cmd_cfg.custom_command	= QSPI_OPCODE_PH_EN;
	cmd_cfg.opcode		= FLASH_CMD_WRITE_EN;

	metal_qspi_setcommand_params(qspi,&cmd_cfg,cfg);

	metal_qspi_execute_cmd(qspi);
}

/* If we want to write less data use APB write
 *
 * */
static int flash_write(struct metal_flash *pfl)
{

	uint32_t read_status;
	//	struct metal_qspi *qspi =  __metal_driver_sifive_gpio_led_gpio(pfl);

	flash_send_write_en(pfl);

	cmd_cfg.custom_command=QSPI_OPCODE_PH_EN | QSPI_ADDR_PH_EN | QSPI_TX_DATA_PH_EN;
	cmd_cfg.opcode=QSPI_SINGLE_BURST;
	//cmd_cfg.dummy_stg=0;
	//cmd_cfg.mode_stg=0;
	//cmd_cfg.addr=0;
	metal_qspi_setcommand_params(qspi,&cmd_cfg,&qcfg);
	metal_qspi_execute_cmd(qspi);

	do {
		read_status = flash_status_read(pfl);
	} while ((read_status & 0x1) == 0x1);
	return 0;
}
/*
 *If you want to write full page use continuous bust mode axi
 *
 * */

static int flash_write_page(struct metal_flash *pfl,long int dst_addr_offset,size_t length,char *tx_buff)
{
	uint32_t read_status;
	//	struct metal_qspi *qspi =  __metal_driver_sifive_gpio_led_gpio(pfl);

	//	flash_send_write_en();

	qspi_static_config_t *cfg=&qcfg;

	cfg->addrlen = QSPI_ADDR_24BIT;
	cfg->burstmode = QSPI_SINGLE_BURST;/* set AXI mode */
	cfg->wrmode = QSPI_WRITE;
	cfg->opmode = QSPI_SPI;
	cfg->rxlen = QSPI_32BIT;
	cfg->txlen = QSPI_32BIT;
	metal_qspi_setconfig(qspi,cfg);

	cmd_cfg.custom_command=QSPI_OPCODE_PH_EN | QSPI_ADDR_PH_EN | QSPI_TX_DATA_PH_EN;
	cmd_cfg.opcode=FLASH_CMD_PAGE_PROGRAM;

	//cmd_cfg.dummy_stg=0;
	//cmd_cfg.mode_stg=0;
	//cmd_cfg.addr=0;

	metal_qspi_setcommand_params(qspi,&cmd_cfg,cfg);

	/*start command*/
	metal_qspi_execute_cmd(qspi);

	uint32_t *axi_addr = (uint32_t*)(METAL_QSPI_AXI_BASE_ADDR + dst_addr_offset);


	uint32_t *dataptr=(uint32_t *)tx_buff;

	for(int i=0;i<length/4;i+=4)
	{
		*axi_addr = *dataptr;

		dataptr++;
		axi_addr++;

		/* wait until write in progress */
		do {
			read_status = flash_status_read(pfl);
		} while ((read_status & 0x1) == 0x1);

	}
	printf("qspi_axi_write %d bytes written via AXI Write\n", length);

	return 0;
}

static void flash_send_command_read(struct metal_flash *pfl)
{

	qspi_static_config_t *cfg;
	cfg = &qcfg;

	cfg->addrlen = QSPI_ADDR_24BIT;
	cfg->wrmode = QSPI_READ;
	cfg->rxlen = QSPI_32BIT;
	cfg->txlen = QSPI_32BIT;
	cfg->opmode = QSPI_SPI;
	cfg->burstmode = QSPI_APB_ACCESS;
	metal_qspi_setconfig(qspi,cfg);

	cmd_cfg.custom_command= QSPI_RX_DATA_PH_EN | QSPI_OPCODE_PH_EN | QSPI_ADDR_PH_EN;
	cmd_cfg.opcode= FLASH_CMD_READ_CMD;
	cmd_cfg.dummy_stg = QSPI_SET_DUMMY_DLP(0, 3, 0);

	metal_qspi_setcommand_params(qspi,&cmd_cfg,cfg);

	metal_qspi_execute_cmd(qspi);
}


static int flash_do_data_write(void)
{

	return 0;
}

static int flash_do_data_read(void)
{

	return 0;
}

static int flash_is_busy(void)
{

	return 0;
}

/*********************************************************************************************************************/
int __metal_driver_sifive_flash_init(struct metal_flash *gflash,void *ptr)
{
	unsigned long baud_rate=100000;
	struct __metal_driver_sifive_flash *flash = (void *)gflash;


	/* Set-up initial parameters */
   	qcfg.addrlen = QSPI_ADDR_24BIT;
   	qcfg.rxlen = QSPI_32BIT;
   	qcfg.txlen = QSPI_32BIT;
   	qcfg.cs_i = QSPI_DEVICE_0;
   	qcfg.clk_div = QSPI_DIV_1;
   	qcfg.bit_align = QSPI_MSB_FIRST;
   	qcfg.speedmode = QSPI_CMD_ADDR_SERIAL;
   	qcfg.write_prot = QSPI_WRITE_PROT_DIS;
   	qcfg.hold = QSPI_HOLD_DIS;
   	qcfg.burstmode = QSPI_APB_ACCESS;

	qspi = metal_qspi_get_device(0);
	metal_qspi_init(qspi,baud_rate);
	return 0;
}

/* Implement flash read operation here */
int __metal_driver_sifive_flash_read(struct metal_flash *flash, uint32_t addr, const size_t size, char *rx_buf)
{
<<<<<<< HEAD
	//uint32_t *axi_addr = (uint32_t *)addr;
=======
>>>>>>> 16faea26
	qspi_static_config_t *cfg=&qcfg;

	cfg->addrlen	= QSPI_ADDR_24BIT;
	cfg->rxlen	= QSPI_32BIT;
	cfg->txlen	= QSPI_32BIT;
	cfg->wrmode	= QSPI_READ;
	cfg->opmode	= (flash->mode & 0x0F);
	cfg->speedmode	= ((flash->mode & 0xF0) >> 4);
	cfg->burstmode	= QSPI_SINGLE_BURST;

	metal_qspi_setconfig(qspi,cfg);

	if (flash->opcode == FLASH_CMD_NORMAL_READ)
	{
		/*set command enable, address phase enable, read phase enable*/
		cmd_cfg.custom_command	= (QSPI_OPCODE_PH_EN | QSPI_ADDR_PH_EN | QSPI_RX_DATA_PH_EN);
		cmd_cfg.opcode		= flash->opcode;
	}
	else
	{
		/*set command enable, address phase enable, dummy phase enable, mode phase enable, read phase enable*/
		cmd_cfg.custom_command	= (QSPI_OPCODE_PH_EN | QSPI_ADDR_PH_EN | QSPI_DUMMY_PH_EN | QSPI_MODE_BITS_PH_EN | QSPI_RX_DATA_PH_EN);
		cmd_cfg.dummy_stg	= QSPI_SET_DUMMY_DLP(0, (flash->dummy_count - 1), 0);
		cmd_cfg.mode_stg	= QSPI_SET_MODE_REG((flash->mode_count - 1), 0x0);
		cmd_cfg.opcode		= flash->opcode;
	}

	metal_qspi_setcommand_params(qspi,&cmd_cfg,&qcfg);

	metal_qspi_read(qspi,addr,size,(uint8_t *)rx_buf);

	return 0;
}

/* Implement flash write operation here */
int __metal_driver_sifive_flash_write(struct metal_flash *flash, uint32_t mem_addr_offset, const size_t size, char *tx_buf)
{
	uint32_t read_status;
	qspi_static_config_t *cfg = &qcfg;

	flash_send_write_en(flash);
	
	cfg->addrlen   = QSPI_ADDR_24BIT;
	cfg->rxlen     = QSPI_32BIT;
	cfg->txlen     = QSPI_32BIT;
	cfg->wrmode    = QSPI_WRITE;
	cfg->opmode    = QSPI_SPI;
	cfg->speedmode = QSPI_CMD_SERIAL;
	cfg->burstmode = QSPI_SINGLE_BURST;


	cmd_cfg.opcode = FLASH_CMD_PAGE_PROGRAM;
	/*set cmd_en and tx_data, address enable phase*/
	cmd_cfg.custom_command = (QSPI_OPCODE_PH_EN | QSPI_ADDR_PH_EN | QSPI_TX_DATA_PH_EN);

	cfg->burstmode = QSPI_SINGLE_BURST;/*set AXI mode*/
	metal_qspi_setconfig(qspi,cfg);

	metal_qspi_setcommand_params(qspi,&cmd_cfg,&qcfg);


	for(int i=0;i<size/4;i+=4)
	{	
		metal_qspi_write(qspi,(mem_addr_offset+i),4,(tx_buf+i));

		/* wait until write in progress */
		do {
			read_status = flash_status_read(flash);
		} while ((read_status & 0x1) == 0x1);
	}
	printf("\nflash_write %d bytes written via AXI Write\n", size);

	return 0;
}

/*temporarily here instead of bool write_protect, char* write_protect is used (no bool type in freedom-metal) */
int __metal_driver_sifive_flash_write_protect(struct metal_flash *flash, char* write_protect)
{
	qspi_static_config_t *cfg;
	cfg = &qcfg;

	if(write_protect == "true")
		cfg->write_prot = QSPI_WRITE_PROT_EN;

	else
		cfg->write_prot = QSPI_WRITE_PROT_DIS;

	metal_qspi_setconfig(qspi,cfg);
	return 0;
}

int __metal_driver_sifive_flash_erase(struct metal_flash *flash, unsigned int addr, const size_t size)
{
	/* Chip erase
	 * cmd_cfg.opcode = FLASH_CMD_CE
	 * */

	/* Block erase
	 * cmd_cfg.opcode = FLASH_BLOCK_ERASE
	 * */

	/* Sector erase */
	uint32_t read_status;
	flash_send_write_en(flash);

	/*	following code is implemented in flash_send_write_en()
	 * qspi_static_config_t *cfg=&qcfg;

	 cfg->addrlen = QSPI_ADDR_24BIT;
	 cfg->wrmode = QSPI_WRITE;
	 cfg->rxlen = QSPI_32BIT;
	 cfg->txlen = QSPI_32BIT;
	 cfg->opmode = QSPI_SPI;
	 cfg->burstmode = QSPI_APB_ACCESS;
	 metal_qspi_setconfig(qspi,cfg);
	 */

	cmd_cfg.opcode = FLASH_CMD_SECTOR_ERASE;
	cmd_cfg.custom_command = QSPI_OPCODE_PH_EN | QSPI_ADDR_PH_EN;
	cmd_cfg.addr = addr;
	metal_qspi_setcommand_params(qspi,&cmd_cfg,&qcfg);

	metal_qspi_execute_cmd(qspi);

	printf(" Erase flash sector from %x \n", addr);

	/*set cmd_en and address enable phase*/

	do {
		read_status = flash_status_read(flash);
	} while ((read_status & 0x1) == 0x1);

	return 0;
}

int __metal_driver_sifive_flash_register_read(struct metal_flash *flash, reg_read_t reg, uint32_t addr_offset, const size_t size, char *data)
{
	qspi_static_config_t *cfg=&qcfg;

	if (reg == FLASH_RDSFDP) {

		cfg->addrlen	= QSPI_ADDR_24BIT;
		cfg->rxlen	= QSPI_32BIT;
		cfg->wrmode	= QSPI_READ;
		if (flash->mode == FLASH_MODE_444) {
			cfg->opmode	= (flash->mode & 0x0F);
			cfg->speedmode	= ((flash->mode & 0xF0) >> 4);
		} else {
			cfg->opmode	= QSPI_SPI;
			cfg->speedmode	= QSPI_CMD_SERIAL;
		}
		cfg->burstmode	= QSPI_SINGLE_BURST;

		metal_qspi_setconfig(qspi,cfg);

		/*set command enable, address phase enable, dummy phase enable, read phase enable*/
		cmd_cfg.custom_command	= (QSPI_OPCODE_PH_EN | QSPI_ADDR_PH_EN | QSPI_DUMMY_PH_EN | QSPI_RX_DATA_PH_EN);
		cmd_cfg.dummy_stg	= QSPI_SET_DUMMY_DLP(0, (flash->dummy_count - 1), 0);
		cmd_cfg.opcode		= reg;

		metal_qspi_setcommand_params(qspi,&cmd_cfg,&qcfg);

		metal_qspi_read(qspi,addr_offset,size,data);

		/* Check SFDP signature */
		if (data[0] == 'S' && data[1] == 'F' && data[2] == 'D' && data[3] == 'P')
		{
			printf("The device supports SFDP.\n");
			return 0;
		}
		else {
			printf("The device does not support SFDP.\n");
			return -1;
		}
	}
	else {
		cfg->wrmode	= QSPI_READ;
		cfg->rxlen	= QSPI_8BIT;
		if (flash->mode == FLASH_MODE_444) {
			cfg->opmode	= (flash->mode & 0x0F);
			cfg->speedmode	= ((flash->mode & 0xF0) >> 4);
		} else {
			cfg->opmode	= QSPI_SPI;
			cfg->speedmode	= QSPI_CMD_SERIAL;
		}
		cfg->burstmode	= QSPI_APB_ACCESS;

		metal_qspi_setconfig(qspi,cfg);

		/*set command enable, read phase enable*/
		cmd_cfg.custom_command	= (QSPI_OPCODE_PH_EN | QSPI_RX_DATA_PH_EN);
		cmd_cfg.opcode		= reg;

		metal_qspi_setcommand_params(qspi,&cmd_cfg,&qcfg);

		metal_qspi_execute_cmd(qspi);

		metal_qspi_read(qspi,addr_offset,size,data);

		return 0;
	}
}

int __metal_driver_sifive_flash_register_write(struct metal_flash *flash, reg_write_t reg, uint32_t addr_offset, const size_t size, char *data)
{
	uint8_t read_status = 0;
	qspi_static_config_t *cfg = &qcfg;

	flash_send_write_en(flash);

	cfg->txlen	= QSPI_8BIT;
	cfg->wrmode	= QSPI_WRITE;
	if (flash->mode == FLASH_MODE_444) {
		cfg->opmode	= (flash->mode & 0x0F);
		cfg->speedmode	= ((flash->mode & 0xF0) >> 4);
	} else {
		cfg->opmode	= QSPI_SPI;
		cfg->speedmode	= QSPI_CMD_SERIAL;
	}
	cfg->burstmode	= QSPI_APB_ACCESS;

	metal_qspi_setconfig(qspi,cfg);

	/*set command enable, write phase enable*/
	cmd_cfg.custom_command	= (QSPI_OPCODE_PH_EN | QSPI_TX_DATA_PH_EN);
	cmd_cfg.opcode		= reg;

	metal_qspi_setcommand_params(qspi,&cmd_cfg,&qcfg);

	metal_qspi_write(qspi,addr_offset,size,data);

	metal_qspi_execute_cmd(qspi);

	do {
		read_status = flash_status_read(flash);
	} while ((read_status & 0x1) == 0x1);

	return 0;
}

int __metal_driver_sifive_flash_qpi_mode(struct metal_flash *flash)
{
	qspi_static_config_t *cfg=&qcfg;

	cfg->addrlen	= QSPI_ADDR_32BIT;
	cfg->rxlen	= QSPI_32BIT;
	cfg->txlen	= QSPI_32BIT;
	cfg->opmode     = (flash->mode & 0x0F);
	cfg->speedmode  = ((flash->mode & 0xF0) >> 4);
	cfg->burstmode	= QSPI_APB_ACCESS;

	metal_qspi_setconfig(qspi,cfg);

	/*set command enable*/
	cmd_cfg.custom_command	= QSPI_OPCODE_PH_EN;
	cmd_cfg.opcode		= flash->opcode;

	metal_qspi_setcommand_params(qspi,&cmd_cfg,&qcfg);

	metal_qspi_execute_cmd(qspi);

	return 0;
}

/* Read Manufacturer ID by JEDEC */
int __metal_driver_sifive_flash_manufacturer(struct metal_flash *flash, uint32_t *mfr_id) 
{
	uint32_t jd_mfr_id = 0;

	qspi_static_config_t *cfg=&qcfg;

	cfg->wrmode	= QSPI_READ;
	cfg->rxlen	= QSPI_8BIT;
	cfg->txlen	= QSPI_8BIT;
	if (flash->mode == FLASH_MODE_444) {
		cfg->opmode	= (flash->mode & 0x0F);
		cfg->speedmode	= ((flash->mode & 0xF0) >> 4);
	} else {
		cfg->opmode	= QSPI_SPI;
		cfg->speedmode	= QSPI_CMD_SERIAL;
	}
	cfg->burstmode	= QSPI_APB_ACCESS;

	metal_qspi_setconfig(qspi,cfg);

	/*set command enable, read enable phase*/
	cmd_cfg.custom_command	= (QSPI_OPCODE_PH_EN | QSPI_RX_DATA_PH_EN);
	cmd_cfg.opcode		= flash->opcode;

	metal_qspi_setcommand_params(qspi,&cmd_cfg,&qcfg);

	metal_qspi_execute_cmd(qspi);

	metal_qspi_read(qspi, 0, 1, (uint8_t *)&jd_mfr_id);

	*mfr_id = jd_mfr_id;
	
	printf("Manufacturer ID: 0x%x\n", jd_mfr_id);
	
	switch (jd_mfr_id) {

		case SPI_FLASH_MFR_ISSI: 
			printf("Name of Manufacturer: Integrated Silicon\n");
			break;

		case SPI_FLASH_MFR_MICRON:
			printf("Name of Manufacturer: Micron\n");
			break;

		case SPI_FLASH_MFR_MACRONIX:
			printf("Name of Manufacturer: Macronix\n");
			break;

		case SPI_FLASH_MFR_WINBOND:
			printf("Name of Manufacturer: Winbond\n");
			break;

		case SPI_FLASH_MFR_GIGADEV:
			printf("Name of Manufacturer: GigaDevice\n");
			break;

		case SPI_FLASH_MFR_SPANSION:
			printf("Name of Manufacturer: Spansion\n");
			break;

		default:
			break;
	}

	return 0;
}

int __metal_driver_sifive_flash_soft_reset(struct metal_flash *flash)
{
	qspi_static_config_t *cfg=&qcfg;

	cfg->addrlen	= QSPI_ADDR_32BIT;
	cfg->rxlen	= QSPI_32BIT;
	cfg->txlen	= QSPI_32BIT;
	if (flash->mode == FLASH_MODE_444) {
		cfg->opmode	= (flash->mode & 0x0F);
		cfg->speedmode	= ((flash->mode & 0xF0) >> 4);
	} else {
		cfg->opmode	= QSPI_SPI;
		cfg->speedmode	= QSPI_CMD_SERIAL;
	}
	cfg->burstmode	= QSPI_APB_ACCESS;

	metal_qspi_setconfig(qspi,cfg);

	/*set command enable*/
	cmd_cfg.custom_command	= (QSPI_OPCODE_PH_EN);
	cmd_cfg.opcode		= FLASH_CMD_RST_EN;

	metal_qspi_setcommand_params(qspi,&cmd_cfg,&qcfg);

	metal_qspi_execute_cmd(qspi);

	cmd_cfg.opcode		= FLASH_CMD_RST;

	metal_qspi_setcommand_params(qspi,&cmd_cfg,&qcfg);

	metal_qspi_execute_cmd(qspi);

	return 0;
}

__METAL_DEFINE_VTABLE(__metal_driver_vtable_sifive_flash) = {
	.flash.init		= __metal_driver_sifive_flash_init,
	.flash.write_protect	= __metal_driver_sifive_flash_write_protect,
	.flash.write		= __metal_driver_sifive_flash_write,
	.flash.read		= __metal_driver_sifive_flash_read,
	.flash.erase		= __metal_driver_sifive_flash_erase,
	.flash.register_read	= __metal_driver_sifive_flash_register_read,
	.flash.register_write	= __metal_driver_sifive_flash_register_write,
	.flash.qpi_mode		= __metal_driver_sifive_flash_qpi_mode,
	.flash.get_mfr_id	= __metal_driver_sifive_flash_manufacturer,
	.flash.soft_reset	= __metal_driver_sifive_flash_soft_reset,
};

#endif /*METAL_SIFIVE_FLASH*/
typedef int no_empty_translation_units;

#if 0
/* Flash read in AXI QUAD DDR mode */
void flash_axi_quad_ddr_read(uint32_t src_addr,uint8_t *rxdata,uint32_t length) {

	uint32_t *axi_addr = (uint32_t*) (AXI_FLASH_BASEADDR+src_addr);
	qspi_config *cfg;
	cfg = qspi_getconfig();

	cfg->addrlen = QSPI_ADDR_32BIT;
	cfg->rxlen = QSPI_32BIT;
	cfg->txlen = QSPI_32BIT;
	cfg->wrmode = QSPI_READ;
	cfg->opmode = QSPI_QUAD_DDR;
	cfg->speedmode = QSPI_CMD_SERIAL;
	cfg->burstmode = QSPI_SINGLE_BURST;
	qspi_setconfig(cfg);

	/*set command enable, address enable phase,dummy phase enable,
	 * mode phase enable,read enable phase*/
	qspi_set_custom_cmd(
			QSPI_OPCODE_PH_EN | QSPI_ADDR_PH_EN | QSPI_DUMMY_PH_EN
			| QSPI_MODE_BITS_PH_EN | QSPI_RX_DATA_PH_EN);

	qspi_set_mode_reg(0x1, 0x00);

	qspi_set_dummy_dlp(1, 5, 0);

	qspi_set_opcode(DDR_QUAD_READ_CMD);

	/* Read length/4 locations */
	for (int i = 0; i < length; i+=4) {
		printf("QSPI AXI QUAD DDR Read at address %x:%x \n", axi_addr, *axi_addr);
		*(rxdata+i)=*axi_addr;
		axi_addr++;
	}
}

/* Flash read in AXI QUAD mode */
void flash_axi_quad_read(uint32_t src_addr,uint8_t *rxdata,uint32_t length) {

	uint32_t *axi_addr = (uint32_t*) (AXI_FLASH_BASEADDR+src_addr);
	qspi_config *cfg;

	cfg = qspi_getconfig();
	cfg->addrlen = QSPI_ADDR_32BIT;
	cfg->rxlen = QSPI_32BIT;
	cfg->txlen = QSPI_32BIT;
	cfg->wrmode = QSPI_READ;
	cfg->opmode = QSPI_QUAD;
	cfg->speedmode = QSPI_CMD_SERIAL;
	cfg->burstmode = QSPI_SINGLE_BURST;

	qspi_setconfig(cfg);

	/*set command enable, address enable phase,dummy phase enable,
	 * mode phase enable,read enable phase*/
	qspi_set_custom_cmd(
			QSPI_OPCODE_PH_EN | QSPI_ADDR_PH_EN | QSPI_DUMMY_PH_EN
			| QSPI_MODE_BITS_PH_EN | QSPI_RX_DATA_PH_EN);

	qspi_set_mode_reg(0x1, 0x00);

	qspi_set_dummy_dlp(0, 3, 0);

	qspi_set_opcode(QUAD_READ_CMD);

	/* Read length/4 locations */
	for (int i = 0; i < length; i+=4) {
		printf("QSPI AXI QUAD DDR Read at address %x:%x \n", axi_addr, *axi_addr);
		*(rxdata+i)=*axi_addr;
		axi_addr++;
	}
}

/* Read Flash ID */
static uint32_t flash_id_read(void) {


}



/* Flash write in AXI QUAD mode */
static void flash_apb_quad_write(uint32_t dst_addr_offset,uint8_t *txdata,uint32_t length) {

	qspi_config *cfg;
	uint32_t tempaddr = (AXI_FLASH_BASEADDR+dst_addr_offset);
	uint32_t read_status, cnt;

	for (cnt = 0; cnt < length; cnt+=4) {

		cfg = qspi_getconfig();

		cfg->addrlen = QSPI_ADDR_24BIT;
		cfg->wrmode = QSPI_WRITE;
		cfg->opmode = QSPI_QUAD;
		cfg->rxlen = QSPI_32BIT;
		cfg->txlen = QSPI_32BIT;
		cfg->burstmode = QSPI_APB_ACCESS;
		cfg->speedmode = QSPI_CMD_ADDR_SERIAL;
		qspi_setconfig(cfg);

		qspi_set_opcode(WRITE_EN);
		/*set command enable*/
		qspi_set_custom_cmd(QSPI_OPCODE_PH_EN);
		/*start command*/
		qspi_apb_rw_trigger();

		qspi_set_opcode(QUAD_WRITE);
		qspi_apb_setaddr(tempaddr);

		/*set cmd_en and tx_data, address enable phase*/
		qspi_set_custom_cmd(
				QSPI_OPCODE_PH_EN | QSPI_ADDR_PH_EN | QSPI_TX_DATA_PH_EN);
		qspi_apb_write((uint32_t)*(txdata+cnt));
		tempaddr += 4;
		/*start command*/
		qspi_apb_rw_trigger();

		do {
			read_status = flash_status_read(flash);
		} while ((read_status & 0x1) == 0x1);
	}

	printf("%d bytes written via APB QUAD Write, \n", cnt * 4);
}

/* Flash write in XIAPB QUAD mode */
static void flash_axi_quad_write(uint32_t dst_addr_offset,uint8_t *txdata,uint32_t length) {

	qspi_config *cfg;
	uint32_t tempaddr = (AXI_FLASH_BASEADDR+dst_addr_offset);
	uint32_t read_status, cnt;

	uint32_t *axi_addr = (uint32_t*)(AXI_FLASH_BASEADDR+dst_addr_offset);

	for (cnt = 0; cnt < length; cnt+=4)
	{

		cfg = qspi_getconfig();

		cfg->addrlen = QSPI_ADDR_24BIT;
		cfg->burstmode = QSPI_APB_ACCESS;
		cfg->wrmode = QSPI_WRITE;
		cfg->opmode = QSPI_QUAD;
		cfg->rxlen = QSPI_32BIT;
		cfg->txlen = QSPI_32BIT;
		cfg->speedmode = QSPI_CMD_ADDR_SERIAL;
		qspi_setconfig(cfg);

		qspi_set_opcode(WRITE_EN);
		/*set command enable*/
		qspi_set_custom_cmd(QSPI_OPCODE_PH_EN);
		/*start command*/
		qspi_apb_rw_trigger();

		qspi_set_opcode(QUAD_WRITE);

		/*set cmd_en and tx_data, address enable phase*/
		qspi_set_custom_cmd(
				QSPI_OPCODE_PH_EN | QSPI_ADDR_PH_EN | QSPI_TX_DATA_PH_EN);

		cfg->burstmode = QSPI_SINGLE_BURST;
		qspi_setconfig(cfg); /* set AXI mode */

		*axi_addr = *(txdata+cnt);

		axi_addr++;

		/* wait unit write in progress */
		do {
			read_status = flash_status_read(flash);
		} while ((read_status & 0x1) == 0x1);
	}

	printf("%d bytes written via AXI QUAD Write, pattern: 0xBEECEEXX \n", cnt * 4);
}


/*
 * SDR WRITE
 *
 * */
static void flash_apb_write(uint32_t dst_addr_offset,uint8_t *txdata,uint32_t length) {

	uint32_t read_status, cnt;
	uint32_t tempaddr = (AXI_FLASH_BASEADDR+dst_addr_offset);

	qspi_config *cfg;
	cfg = qspi_getconfig();

	for (int cnt = 0; cnt < length; cnt+=4)
	{

		cfg->addrlen = QSPI_ADDR_24BIT;
		cfg->wrmode = QSPI_WRITE;
		cfg->rxlen = QSPI_32BIT;
		cfg->txlen = QSPI_32BIT;
		cfg->opmode = QSPI_SPI;
		cfg->burstmode = QSPI_APB_ACCESS;
		qspi_setconfig(cfg);

		qspi_set_opcode(WRITE_EN);


		/*set command enable*/
		qspi_set_custom_cmd(QSPI_OPCODE_PH_EN);

		/*start command*/
		qspi_apb_rw_trigger();

		qspi_set_opcode(PAGE_PROGRAM_3BYTE_ADDR);


		qspi_apb_setaddr(dst_addr_offset+cnt);
		/*set cmd_en and tx_data, address enable phase*/
		qspi_set_custom_cmd(
				QSPI_OPCODE_PH_EN | QSPI_ADDR_PH_EN | QSPI_TX_DATA_PH_EN);

		qspi_apb_write(*(txdata+cnt));
		/*start command*/
		qspi_apb_rw_trigger();

		do {
			read_status = flash_status_read(flash);
		} while ((read_status & 0x1) == 0x1);
	}

	printf("%d bytes written via APB SPI mode Write, pattern: 0xCAFFE9XX \n", cnt * 4);
}

static void flash_erase(uint32_t dst_addr,uint32_t length) {


}

/**
 * APB SDR READ
 */
static void flash_apb_read(uint32_t dst_addr_offset,uint8_t *rxdata,uint32_t length) {

	uint32_t cnt;

	qspi_config *cfg;
	cfg = qspi_getconfig();

	cfg->addrlen = QSPI_ADDR_24BIT;
	cfg->wrmode = QSPI_READ;
	cfg->rxlen = QSPI_32BIT;
	cfg->txlen = QSPI_32BIT;
	cfg->opmode = QSPI_SPI;
	cfg->burstmode = QSPI_APB_ACCESS;
	qspi_setconfig(cfg);

	/*set cmd_en and rx_data,address enable phase*/
	qspi_set_custom_cmd(
			QSPI_RX_DATA_PH_EN | QSPI_OPCODE_PH_EN | QSPI_ADDR_PH_EN);


	/* Read length/4 locations */
	for (int i = 0; i < length; i+=4)
	{
		qspi_set_opcode(READ_CMD);
		qspi_apb_setaddr(dst_addr_offset+i);
		qspi_set_dummy_dlp(0, 3, 0);
		/*start command*/
		qspi_apb_rw_trigger();

		for (volatile int i = 0; i < 5; i++)
			;

		qspi_apb_read((uint32_t *)(rxdata+i));
		printf("APB DUAL mode Read at %x: %x \n", dst_addr_offset+i, rxdata[i]);
	}

}

/**
 *
 *
 */
static void flash_apb_dual_read(uint32_t dst_addr_offset,uint8_t *rxdata,uint32_t length) {

	uint32_t cnt=0;

	qspi_config *cfg;
	cfg = qspi_getconfig();

	cfg->addrlen = QSPI_ADDR_24BIT;
	cfg->wrmode = QSPI_READ;
	cfg->rxlen = QSPI_32BIT;
	cfg->txlen = QSPI_32BIT;
	cfg->opmode = QSPI_DUAL;
	cfg->speedmode = QSPI_CMD_SERIAL;
	cfg->burstmode = QSPI_APB_ACCESS;
	qspi_setconfig(cfg);

	/*set cmd_en and rx_data, dummy phase,address enable phase*/
	qspi_set_custom_cmd(
			QSPI_RX_DATA_PH_EN | QSPI_OPCODE_PH_EN | QSPI_ADDR_PH_EN
			| QSPI_DUMMY_PH_EN);

	/* Read length/4 locations */
	for (int i = 0; i < length; i+=4)
	{
		qspi_set_opcode(DUAL_READ);
		qspi_apb_setaddr(dst_addr_offset+i);
		qspi_set_dummy_dlp(0, 3, 0);
		/*start command*/
		qspi_apb_rw_trigger();

		for (volatile int i = 0; i < 5; i++)
			;

		qspi_apb_read((uint32_t *)(rxdata+i));
		printf("APB DUAL mode Read at %x: %x \n", dst_addr_offset+i, rxdata[i]);
	}
}

/**
 *SDR mode AXI write
 *
 */
void flash_axi_write(uint32_t dst_addr_offset,uint8_t *txdata,uint32_t length)
{
	uint32_t read_status, cnt;
	uint32_t *axi_addr = (uint32_t*)(METAL_QSPI_AXI_BASE_ADDR+dst_addr_offset);

	qspi_config *cfg;
	cfg = qspi_getconfig();

	cfg->addrlen = QSPI_ADDR_24BIT;
	cfg->burstmode = QSPI_APB_ACCESS;
	cfg->wrmode = QSPI_WRITE;
	cfg->opmode = QSPI_SPI;
	cfg->rxlen = QSPI_32BIT;
	cfg->txlen = QSPI_32BIT;
	qspi_setconfig(cfg);

	qspi_set_opcode(WRITE_EN);
	/*set command enable*/
	qspi_set_custom_cmd(QSPI_OPCODE_PH_EN);
	/*start command*/
	qspi_apb_rw_trigger();

	qspi_set_opcode(PAGE_PROGRAM_3BYTE_ADDR);

	/*set cmd_en and tx_data, address enable phase*/
	qspi_set_custom_cmd(
			QSPI_OPCODE_PH_EN | QSPI_ADDR_PH_EN | QSPI_TX_DATA_PH_EN);

	cfg->burstmode = QSPI_SINGLE_BURST;
	qspi_setconfig(cfg); /* set AXI mode */


	uint32_t *dataptr=(uint32_t *)txdata;

	for(int i=0;i<length;i+=4)
	{
		*axi_addr = *dataptr;

		dataptr++;
		axi_addr++;

		/* wait until write in progress */
		do {
			read_status = flash_status_read(flash);
		} while ((read_status & 0x1) == 0x1);

	}
	printf("qspi_axi_write %d bytes written via AXI Write\n", length);
}


/**
 *SDR mode AXI write
 *
 */
void flash_axi_read(uint32_t dst_addr_offset,uint8_t *rxdata,uint32_t length)
{
	uint32_t *axi_addr = (uint32_t*) (METAL_QSPI_AXI_BASE_ADDR+dst_addr_offset);
	qspi_config *cfg;

	cfg = qspi_getconfig();
	cfg->addrlen = QSPI_ADDR_32BIT;
	cfg->rxlen = QSPI_32BIT;
	cfg->txlen = QSPI_32BIT;
	cfg->wrmode = QSPI_READ;
	cfg->opmode = QSPI_SPI;
	cfg->speedmode = QSPI_CMD_SERIAL;
	cfg->burstmode = QSPI_SINGLE_BURST;

	qspi_setconfig(cfg);

	/*set command enable, address enable phase,dummy phase enable,
	 * mode phase enable,read enable phase*/
	qspi_set_custom_cmd(
			QSPI_OPCODE_PH_EN | QSPI_ADDR_PH_EN | QSPI_DUMMY_PH_EN
			| QSPI_MODE_BITS_PH_EN | QSPI_RX_DATA_PH_EN);

	qspi_set_mode_reg(0x1, 0x00);

	qspi_set_dummy_dlp(0, 3, 0);

	qspi_set_opcode(QUAD_READ_CMD);

	/* Read length/4 locations */
	for (int i = 0; i < length; i+=4) {
		printf("QSPI AXI QUAD DDR Read at address %x:%x \n", axi_addr, *axi_addr);
		*(rxdata+i)=*axi_addr;
		axi_addr++;
	}
}
#endif
<|MERGE_RESOLUTION|>--- conflicted
+++ resolved
@@ -1,1038 +1,1034 @@
-/* Copyright 2020 SiFive, Inc */
-/* SPDX-License-Identifier: Apache-2.0 */
-
-#include <metal/machine/platform.h>
-
-#define METAL_SIFIVE_FLASH
-#ifdef METAL_SIFIVE_FLASH
-
-#include <metal/drivers/sifive_flash.h>
-#include <metal/drivers/sifive_nb2qspi0.h>
-#include <metal/machine.h>
-#include <metal/io.h>
-#include <metal/time.h>
-#include <stdio.h>
-#include <metal/qspi.h>
-
-//#define AXI_FLASH_BASEADDR		 0x20000000UL
-
-static qspi_static_config_t qcfg;
-static qspi_command_config_t cmd_cfg;
-
-/* declaring qspi structure as a static and getting valid handle for qspi in flash_init function */
-static struct metal_qspi *qspi;
-
-/* Read Flash status value */
-static int flash_status_read(struct metal_flash *pfl) {
-
-	uint32_t read_status = 0;
-
-	qspi_static_config_t *cfg=&qcfg;
-
-	cfg->wrmode	= QSPI_READ;
-	cfg->rxlen	= QSPI_8BIT;
-	cfg->txlen	= QSPI_8BIT;
-	if (pfl->mode == FLASH_MODE_444) {
-		cfg->opmode	= (pfl->mode & 0x0F);
-		cfg->speedmode	= ((pfl->mode & 0xF0) >> 4);
-	} else {
-		cfg->opmode	= QSPI_SPI;
-		cfg->speedmode	= QSPI_CMD_SERIAL;
-	}
-	cfg->burstmode	= QSPI_APB_ACCESS;
-
-	metal_qspi_setconfig(qspi,cfg);
-
-	/*set command enable, read enable phase*/
-	cmd_cfg.custom_command	= (QSPI_OPCODE_PH_EN | QSPI_RX_DATA_PH_EN);
-	cmd_cfg.opcode		= FLASH_CMD_RDSR;
-
-	metal_qspi_setcommand_params(qspi,&cmd_cfg,&qcfg);
-	
-	metal_qspi_execute_cmd(qspi);
-
-	metal_qspi_read(qspi, 0, 4, (uint8_t *)&read_status);
-	
-	return read_status;
-}
-
-
-static void flash_send_write_en(struct metal_flash *pfl)
-{
-	qspi_static_config_t *cfg=&qcfg;
-
-	cfg->addrlen	= QSPI_ADDR_24BIT;
-	cfg->wrmode	= QSPI_WRITE;
-	cfg->rxlen	= QSPI_32BIT;
-	cfg->txlen	= QSPI_32BIT;
-	if (pfl->mode == FLASH_MODE_444) {
-		cfg->opmode	= (pfl->mode & 0x0F);
-		cfg->speedmode	= ((pfl->mode & 0xF0) >> 4);
-	} else {
-		cfg->opmode	= QSPI_SPI;
-		cfg->speedmode	= QSPI_CMD_SERIAL;
-	}
-	cfg->burstmode	= QSPI_APB_ACCESS;
-
-	metal_qspi_setconfig(qspi,cfg);
-
-	/*set command enable*/
-	cmd_cfg.custom_command	= QSPI_OPCODE_PH_EN;
-	cmd_cfg.opcode		= FLASH_CMD_WRITE_EN;
-
-	metal_qspi_setcommand_params(qspi,&cmd_cfg,cfg);
-
-	metal_qspi_execute_cmd(qspi);
-}
-
-/* If we want to write less data use APB write
- *
- * */
-static int flash_write(struct metal_flash *pfl)
-{
-
-	uint32_t read_status;
-	//	struct metal_qspi *qspi =  __metal_driver_sifive_gpio_led_gpio(pfl);
-
-	flash_send_write_en(pfl);
-
-	cmd_cfg.custom_command=QSPI_OPCODE_PH_EN | QSPI_ADDR_PH_EN | QSPI_TX_DATA_PH_EN;
-	cmd_cfg.opcode=QSPI_SINGLE_BURST;
-	//cmd_cfg.dummy_stg=0;
-	//cmd_cfg.mode_stg=0;
-	//cmd_cfg.addr=0;
-	metal_qspi_setcommand_params(qspi,&cmd_cfg,&qcfg);
-	metal_qspi_execute_cmd(qspi);
-
-	do {
-		read_status = flash_status_read(pfl);
-	} while ((read_status & 0x1) == 0x1);
-	return 0;
-}
-/*
- *If you want to write full page use continuous bust mode axi
- *
- * */
-
-static int flash_write_page(struct metal_flash *pfl,long int dst_addr_offset,size_t length,char *tx_buff)
-{
-	uint32_t read_status;
-	//	struct metal_qspi *qspi =  __metal_driver_sifive_gpio_led_gpio(pfl);
-
-	//	flash_send_write_en();
-
-	qspi_static_config_t *cfg=&qcfg;
-
-	cfg->addrlen = QSPI_ADDR_24BIT;
-	cfg->burstmode = QSPI_SINGLE_BURST;/* set AXI mode */
-	cfg->wrmode = QSPI_WRITE;
-	cfg->opmode = QSPI_SPI;
-	cfg->rxlen = QSPI_32BIT;
-	cfg->txlen = QSPI_32BIT;
-	metal_qspi_setconfig(qspi,cfg);
-
-	cmd_cfg.custom_command=QSPI_OPCODE_PH_EN | QSPI_ADDR_PH_EN | QSPI_TX_DATA_PH_EN;
-	cmd_cfg.opcode=FLASH_CMD_PAGE_PROGRAM;
-
-	//cmd_cfg.dummy_stg=0;
-	//cmd_cfg.mode_stg=0;
-	//cmd_cfg.addr=0;
-
-	metal_qspi_setcommand_params(qspi,&cmd_cfg,cfg);
-
-	/*start command*/
-	metal_qspi_execute_cmd(qspi);
-
-	uint32_t *axi_addr = (uint32_t*)(METAL_QSPI_AXI_BASE_ADDR + dst_addr_offset);
-
-
-	uint32_t *dataptr=(uint32_t *)tx_buff;
-
-	for(int i=0;i<length/4;i+=4)
-	{
-		*axi_addr = *dataptr;
-
-		dataptr++;
-		axi_addr++;
-
-		/* wait until write in progress */
-		do {
-			read_status = flash_status_read(pfl);
-		} while ((read_status & 0x1) == 0x1);
-
-	}
-	printf("qspi_axi_write %d bytes written via AXI Write\n", length);
-
-	return 0;
-}
-
-static void flash_send_command_read(struct metal_flash *pfl)
-{
-
-	qspi_static_config_t *cfg;
-	cfg = &qcfg;
-
-	cfg->addrlen = QSPI_ADDR_24BIT;
-	cfg->wrmode = QSPI_READ;
-	cfg->rxlen = QSPI_32BIT;
-	cfg->txlen = QSPI_32BIT;
-	cfg->opmode = QSPI_SPI;
-	cfg->burstmode = QSPI_APB_ACCESS;
-	metal_qspi_setconfig(qspi,cfg);
-
-	cmd_cfg.custom_command= QSPI_RX_DATA_PH_EN | QSPI_OPCODE_PH_EN | QSPI_ADDR_PH_EN;
-	cmd_cfg.opcode= FLASH_CMD_READ_CMD;
-	cmd_cfg.dummy_stg = QSPI_SET_DUMMY_DLP(0, 3, 0);
-
-	metal_qspi_setcommand_params(qspi,&cmd_cfg,cfg);
-
-	metal_qspi_execute_cmd(qspi);
-}
-
-
-static int flash_do_data_write(void)
-{
-
-	return 0;
-}
-
-static int flash_do_data_read(void)
-{
-
-	return 0;
-}
-
-static int flash_is_busy(void)
-{
-
-	return 0;
-}
-
-/*********************************************************************************************************************/
-int __metal_driver_sifive_flash_init(struct metal_flash *gflash,void *ptr)
-{
-	unsigned long baud_rate=100000;
-	struct __metal_driver_sifive_flash *flash = (void *)gflash;
-
-
-	/* Set-up initial parameters */
-   	qcfg.addrlen = QSPI_ADDR_24BIT;
-   	qcfg.rxlen = QSPI_32BIT;
-   	qcfg.txlen = QSPI_32BIT;
-   	qcfg.cs_i = QSPI_DEVICE_0;
-   	qcfg.clk_div = QSPI_DIV_1;
-   	qcfg.bit_align = QSPI_MSB_FIRST;
-   	qcfg.speedmode = QSPI_CMD_ADDR_SERIAL;
-   	qcfg.write_prot = QSPI_WRITE_PROT_DIS;
-   	qcfg.hold = QSPI_HOLD_DIS;
-   	qcfg.burstmode = QSPI_APB_ACCESS;
-
-	qspi = metal_qspi_get_device(0);
-	metal_qspi_init(qspi,baud_rate);
-	return 0;
-}
-
-/* Implement flash read operation here */
-int __metal_driver_sifive_flash_read(struct metal_flash *flash, uint32_t addr, const size_t size, char *rx_buf)
-{
-<<<<<<< HEAD
-	//uint32_t *axi_addr = (uint32_t *)addr;
-=======
->>>>>>> 16faea26
-	qspi_static_config_t *cfg=&qcfg;
-
-	cfg->addrlen	= QSPI_ADDR_24BIT;
-	cfg->rxlen	= QSPI_32BIT;
-	cfg->txlen	= QSPI_32BIT;
-	cfg->wrmode	= QSPI_READ;
-	cfg->opmode	= (flash->mode & 0x0F);
-	cfg->speedmode	= ((flash->mode & 0xF0) >> 4);
-	cfg->burstmode	= QSPI_SINGLE_BURST;
-
-	metal_qspi_setconfig(qspi,cfg);
-
-	if (flash->opcode == FLASH_CMD_NORMAL_READ)
-	{
-		/*set command enable, address phase enable, read phase enable*/
-		cmd_cfg.custom_command	= (QSPI_OPCODE_PH_EN | QSPI_ADDR_PH_EN | QSPI_RX_DATA_PH_EN);
-		cmd_cfg.opcode		= flash->opcode;
-	}
-	else
-	{
-		/*set command enable, address phase enable, dummy phase enable, mode phase enable, read phase enable*/
-		cmd_cfg.custom_command	= (QSPI_OPCODE_PH_EN | QSPI_ADDR_PH_EN | QSPI_DUMMY_PH_EN | QSPI_MODE_BITS_PH_EN | QSPI_RX_DATA_PH_EN);
-		cmd_cfg.dummy_stg	= QSPI_SET_DUMMY_DLP(0, (flash->dummy_count - 1), 0);
-		cmd_cfg.mode_stg	= QSPI_SET_MODE_REG((flash->mode_count - 1), 0x0);
-		cmd_cfg.opcode		= flash->opcode;
-	}
-
-	metal_qspi_setcommand_params(qspi,&cmd_cfg,&qcfg);
-
-	metal_qspi_read(qspi,addr,size,(uint8_t *)rx_buf);
-
-	return 0;
-}
-
-/* Implement flash write operation here */
-int __metal_driver_sifive_flash_write(struct metal_flash *flash, uint32_t mem_addr_offset, const size_t size, char *tx_buf)
-{
-	uint32_t read_status;
-	qspi_static_config_t *cfg = &qcfg;
-
-	flash_send_write_en(flash);
-	
-	cfg->addrlen   = QSPI_ADDR_24BIT;
-	cfg->rxlen     = QSPI_32BIT;
-	cfg->txlen     = QSPI_32BIT;
-	cfg->wrmode    = QSPI_WRITE;
-	cfg->opmode    = QSPI_SPI;
-	cfg->speedmode = QSPI_CMD_SERIAL;
-	cfg->burstmode = QSPI_SINGLE_BURST;
-
-
-	cmd_cfg.opcode = FLASH_CMD_PAGE_PROGRAM;
-	/*set cmd_en and tx_data, address enable phase*/
-	cmd_cfg.custom_command = (QSPI_OPCODE_PH_EN | QSPI_ADDR_PH_EN | QSPI_TX_DATA_PH_EN);
-
-	cfg->burstmode = QSPI_SINGLE_BURST;/*set AXI mode*/
-	metal_qspi_setconfig(qspi,cfg);
-
-	metal_qspi_setcommand_params(qspi,&cmd_cfg,&qcfg);
-
-
-	for(int i=0;i<size/4;i+=4)
-	{	
-		metal_qspi_write(qspi,(mem_addr_offset+i),4,(tx_buf+i));
-
-		/* wait until write in progress */
-		do {
-			read_status = flash_status_read(flash);
-		} while ((read_status & 0x1) == 0x1);
-	}
-	printf("\nflash_write %d bytes written via AXI Write\n", size);
-
-	return 0;
-}
-
-/*temporarily here instead of bool write_protect, char* write_protect is used (no bool type in freedom-metal) */
-int __metal_driver_sifive_flash_write_protect(struct metal_flash *flash, char* write_protect)
-{
-	qspi_static_config_t *cfg;
-	cfg = &qcfg;
-
-	if(write_protect == "true")
-		cfg->write_prot = QSPI_WRITE_PROT_EN;
-
-	else
-		cfg->write_prot = QSPI_WRITE_PROT_DIS;
-
-	metal_qspi_setconfig(qspi,cfg);
-	return 0;
-}
-
-int __metal_driver_sifive_flash_erase(struct metal_flash *flash, unsigned int addr, const size_t size)
-{
-	/* Chip erase
-	 * cmd_cfg.opcode = FLASH_CMD_CE
-	 * */
-
-	/* Block erase
-	 * cmd_cfg.opcode = FLASH_BLOCK_ERASE
-	 * */
-
-	/* Sector erase */
-	uint32_t read_status;
-	flash_send_write_en(flash);
-
-	/*	following code is implemented in flash_send_write_en()
-	 * qspi_static_config_t *cfg=&qcfg;
-
-	 cfg->addrlen = QSPI_ADDR_24BIT;
-	 cfg->wrmode = QSPI_WRITE;
-	 cfg->rxlen = QSPI_32BIT;
-	 cfg->txlen = QSPI_32BIT;
-	 cfg->opmode = QSPI_SPI;
-	 cfg->burstmode = QSPI_APB_ACCESS;
-	 metal_qspi_setconfig(qspi,cfg);
-	 */
-
-	cmd_cfg.opcode = FLASH_CMD_SECTOR_ERASE;
-	cmd_cfg.custom_command = QSPI_OPCODE_PH_EN | QSPI_ADDR_PH_EN;
-	cmd_cfg.addr = addr;
-	metal_qspi_setcommand_params(qspi,&cmd_cfg,&qcfg);
-
-	metal_qspi_execute_cmd(qspi);
-
-	printf(" Erase flash sector from %x \n", addr);
-
-	/*set cmd_en and address enable phase*/
-
-	do {
-		read_status = flash_status_read(flash);
-	} while ((read_status & 0x1) == 0x1);
-
-	return 0;
-}
-
-int __metal_driver_sifive_flash_register_read(struct metal_flash *flash, reg_read_t reg, uint32_t addr_offset, const size_t size, char *data)
-{
-	qspi_static_config_t *cfg=&qcfg;
-
-	if (reg == FLASH_RDSFDP) {
-
-		cfg->addrlen	= QSPI_ADDR_24BIT;
-		cfg->rxlen	= QSPI_32BIT;
-		cfg->wrmode	= QSPI_READ;
-		if (flash->mode == FLASH_MODE_444) {
-			cfg->opmode	= (flash->mode & 0x0F);
-			cfg->speedmode	= ((flash->mode & 0xF0) >> 4);
-		} else {
-			cfg->opmode	= QSPI_SPI;
-			cfg->speedmode	= QSPI_CMD_SERIAL;
-		}
-		cfg->burstmode	= QSPI_SINGLE_BURST;
-
-		metal_qspi_setconfig(qspi,cfg);
-
-		/*set command enable, address phase enable, dummy phase enable, read phase enable*/
-		cmd_cfg.custom_command	= (QSPI_OPCODE_PH_EN | QSPI_ADDR_PH_EN | QSPI_DUMMY_PH_EN | QSPI_RX_DATA_PH_EN);
-		cmd_cfg.dummy_stg	= QSPI_SET_DUMMY_DLP(0, (flash->dummy_count - 1), 0);
-		cmd_cfg.opcode		= reg;
-
-		metal_qspi_setcommand_params(qspi,&cmd_cfg,&qcfg);
-
-		metal_qspi_read(qspi,addr_offset,size,data);
-
-		/* Check SFDP signature */
-		if (data[0] == 'S' && data[1] == 'F' && data[2] == 'D' && data[3] == 'P')
-		{
-			printf("The device supports SFDP.\n");
-			return 0;
-		}
-		else {
-			printf("The device does not support SFDP.\n");
-			return -1;
-		}
-	}
-	else {
-		cfg->wrmode	= QSPI_READ;
-		cfg->rxlen	= QSPI_8BIT;
-		if (flash->mode == FLASH_MODE_444) {
-			cfg->opmode	= (flash->mode & 0x0F);
-			cfg->speedmode	= ((flash->mode & 0xF0) >> 4);
-		} else {
-			cfg->opmode	= QSPI_SPI;
-			cfg->speedmode	= QSPI_CMD_SERIAL;
-		}
-		cfg->burstmode	= QSPI_APB_ACCESS;
-
-		metal_qspi_setconfig(qspi,cfg);
-
-		/*set command enable, read phase enable*/
-		cmd_cfg.custom_command	= (QSPI_OPCODE_PH_EN | QSPI_RX_DATA_PH_EN);
-		cmd_cfg.opcode		= reg;
-
-		metal_qspi_setcommand_params(qspi,&cmd_cfg,&qcfg);
-
-		metal_qspi_execute_cmd(qspi);
-
-		metal_qspi_read(qspi,addr_offset,size,data);
-
-		return 0;
-	}
-}
-
-int __metal_driver_sifive_flash_register_write(struct metal_flash *flash, reg_write_t reg, uint32_t addr_offset, const size_t size, char *data)
-{
-	uint8_t read_status = 0;
-	qspi_static_config_t *cfg = &qcfg;
-
-	flash_send_write_en(flash);
-
-	cfg->txlen	= QSPI_8BIT;
-	cfg->wrmode	= QSPI_WRITE;
-	if (flash->mode == FLASH_MODE_444) {
-		cfg->opmode	= (flash->mode & 0x0F);
-		cfg->speedmode	= ((flash->mode & 0xF0) >> 4);
-	} else {
-		cfg->opmode	= QSPI_SPI;
-		cfg->speedmode	= QSPI_CMD_SERIAL;
-	}
-	cfg->burstmode	= QSPI_APB_ACCESS;
-
-	metal_qspi_setconfig(qspi,cfg);
-
-	/*set command enable, write phase enable*/
-	cmd_cfg.custom_command	= (QSPI_OPCODE_PH_EN | QSPI_TX_DATA_PH_EN);
-	cmd_cfg.opcode		= reg;
-
-	metal_qspi_setcommand_params(qspi,&cmd_cfg,&qcfg);
-
-	metal_qspi_write(qspi,addr_offset,size,data);
-
-	metal_qspi_execute_cmd(qspi);
-
-	do {
-		read_status = flash_status_read(flash);
-	} while ((read_status & 0x1) == 0x1);
-
-	return 0;
-}
-
-int __metal_driver_sifive_flash_qpi_mode(struct metal_flash *flash)
-{
-	qspi_static_config_t *cfg=&qcfg;
-
-	cfg->addrlen	= QSPI_ADDR_32BIT;
-	cfg->rxlen	= QSPI_32BIT;
-	cfg->txlen	= QSPI_32BIT;
-	cfg->opmode     = (flash->mode & 0x0F);
-	cfg->speedmode  = ((flash->mode & 0xF0) >> 4);
-	cfg->burstmode	= QSPI_APB_ACCESS;
-
-	metal_qspi_setconfig(qspi,cfg);
-
-	/*set command enable*/
-	cmd_cfg.custom_command	= QSPI_OPCODE_PH_EN;
-	cmd_cfg.opcode		= flash->opcode;
-
-	metal_qspi_setcommand_params(qspi,&cmd_cfg,&qcfg);
-
-	metal_qspi_execute_cmd(qspi);
-
-	return 0;
-}
-
-/* Read Manufacturer ID by JEDEC */
-int __metal_driver_sifive_flash_manufacturer(struct metal_flash *flash, uint32_t *mfr_id) 
-{
-	uint32_t jd_mfr_id = 0;
-
-	qspi_static_config_t *cfg=&qcfg;
-
-	cfg->wrmode	= QSPI_READ;
-	cfg->rxlen	= QSPI_8BIT;
-	cfg->txlen	= QSPI_8BIT;
-	if (flash->mode == FLASH_MODE_444) {
-		cfg->opmode	= (flash->mode & 0x0F);
-		cfg->speedmode	= ((flash->mode & 0xF0) >> 4);
-	} else {
-		cfg->opmode	= QSPI_SPI;
-		cfg->speedmode	= QSPI_CMD_SERIAL;
-	}
-	cfg->burstmode	= QSPI_APB_ACCESS;
-
-	metal_qspi_setconfig(qspi,cfg);
-
-	/*set command enable, read enable phase*/
-	cmd_cfg.custom_command	= (QSPI_OPCODE_PH_EN | QSPI_RX_DATA_PH_EN);
-	cmd_cfg.opcode		= flash->opcode;
-
-	metal_qspi_setcommand_params(qspi,&cmd_cfg,&qcfg);
-
-	metal_qspi_execute_cmd(qspi);
-
-	metal_qspi_read(qspi, 0, 1, (uint8_t *)&jd_mfr_id);
-
-	*mfr_id = jd_mfr_id;
-	
-	printf("Manufacturer ID: 0x%x\n", jd_mfr_id);
-	
-	switch (jd_mfr_id) {
-
-		case SPI_FLASH_MFR_ISSI: 
-			printf("Name of Manufacturer: Integrated Silicon\n");
-			break;
-
-		case SPI_FLASH_MFR_MICRON:
-			printf("Name of Manufacturer: Micron\n");
-			break;
-
-		case SPI_FLASH_MFR_MACRONIX:
-			printf("Name of Manufacturer: Macronix\n");
-			break;
-
-		case SPI_FLASH_MFR_WINBOND:
-			printf("Name of Manufacturer: Winbond\n");
-			break;
-
-		case SPI_FLASH_MFR_GIGADEV:
-			printf("Name of Manufacturer: GigaDevice\n");
-			break;
-
-		case SPI_FLASH_MFR_SPANSION:
-			printf("Name of Manufacturer: Spansion\n");
-			break;
-
-		default:
-			break;
-	}
-
-	return 0;
-}
-
-int __metal_driver_sifive_flash_soft_reset(struct metal_flash *flash)
-{
-	qspi_static_config_t *cfg=&qcfg;
-
-	cfg->addrlen	= QSPI_ADDR_32BIT;
-	cfg->rxlen	= QSPI_32BIT;
-	cfg->txlen	= QSPI_32BIT;
-	if (flash->mode == FLASH_MODE_444) {
-		cfg->opmode	= (flash->mode & 0x0F);
-		cfg->speedmode	= ((flash->mode & 0xF0) >> 4);
-	} else {
-		cfg->opmode	= QSPI_SPI;
-		cfg->speedmode	= QSPI_CMD_SERIAL;
-	}
-	cfg->burstmode	= QSPI_APB_ACCESS;
-
-	metal_qspi_setconfig(qspi,cfg);
-
-	/*set command enable*/
-	cmd_cfg.custom_command	= (QSPI_OPCODE_PH_EN);
-	cmd_cfg.opcode		= FLASH_CMD_RST_EN;
-
-	metal_qspi_setcommand_params(qspi,&cmd_cfg,&qcfg);
-
-	metal_qspi_execute_cmd(qspi);
-
-	cmd_cfg.opcode		= FLASH_CMD_RST;
-
-	metal_qspi_setcommand_params(qspi,&cmd_cfg,&qcfg);
-
-	metal_qspi_execute_cmd(qspi);
-
-	return 0;
-}
-
-__METAL_DEFINE_VTABLE(__metal_driver_vtable_sifive_flash) = {
-	.flash.init		= __metal_driver_sifive_flash_init,
-	.flash.write_protect	= __metal_driver_sifive_flash_write_protect,
-	.flash.write		= __metal_driver_sifive_flash_write,
-	.flash.read		= __metal_driver_sifive_flash_read,
-	.flash.erase		= __metal_driver_sifive_flash_erase,
-	.flash.register_read	= __metal_driver_sifive_flash_register_read,
-	.flash.register_write	= __metal_driver_sifive_flash_register_write,
-	.flash.qpi_mode		= __metal_driver_sifive_flash_qpi_mode,
-	.flash.get_mfr_id	= __metal_driver_sifive_flash_manufacturer,
-	.flash.soft_reset	= __metal_driver_sifive_flash_soft_reset,
-};
-
-#endif /*METAL_SIFIVE_FLASH*/
-typedef int no_empty_translation_units;
-
-#if 0
-/* Flash read in AXI QUAD DDR mode */
-void flash_axi_quad_ddr_read(uint32_t src_addr,uint8_t *rxdata,uint32_t length) {
-
-	uint32_t *axi_addr = (uint32_t*) (AXI_FLASH_BASEADDR+src_addr);
-	qspi_config *cfg;
-	cfg = qspi_getconfig();
-
-	cfg->addrlen = QSPI_ADDR_32BIT;
-	cfg->rxlen = QSPI_32BIT;
-	cfg->txlen = QSPI_32BIT;
-	cfg->wrmode = QSPI_READ;
-	cfg->opmode = QSPI_QUAD_DDR;
-	cfg->speedmode = QSPI_CMD_SERIAL;
-	cfg->burstmode = QSPI_SINGLE_BURST;
-	qspi_setconfig(cfg);
-
-	/*set command enable, address enable phase,dummy phase enable,
-	 * mode phase enable,read enable phase*/
-	qspi_set_custom_cmd(
-			QSPI_OPCODE_PH_EN | QSPI_ADDR_PH_EN | QSPI_DUMMY_PH_EN
-			| QSPI_MODE_BITS_PH_EN | QSPI_RX_DATA_PH_EN);
-
-	qspi_set_mode_reg(0x1, 0x00);
-
-	qspi_set_dummy_dlp(1, 5, 0);
-
-	qspi_set_opcode(DDR_QUAD_READ_CMD);
-
-	/* Read length/4 locations */
-	for (int i = 0; i < length; i+=4) {
-		printf("QSPI AXI QUAD DDR Read at address %x:%x \n", axi_addr, *axi_addr);
-		*(rxdata+i)=*axi_addr;
-		axi_addr++;
-	}
-}
-
-/* Flash read in AXI QUAD mode */
-void flash_axi_quad_read(uint32_t src_addr,uint8_t *rxdata,uint32_t length) {
-
-	uint32_t *axi_addr = (uint32_t*) (AXI_FLASH_BASEADDR+src_addr);
-	qspi_config *cfg;
-
-	cfg = qspi_getconfig();
-	cfg->addrlen = QSPI_ADDR_32BIT;
-	cfg->rxlen = QSPI_32BIT;
-	cfg->txlen = QSPI_32BIT;
-	cfg->wrmode = QSPI_READ;
-	cfg->opmode = QSPI_QUAD;
-	cfg->speedmode = QSPI_CMD_SERIAL;
-	cfg->burstmode = QSPI_SINGLE_BURST;
-
-	qspi_setconfig(cfg);
-
-	/*set command enable, address enable phase,dummy phase enable,
-	 * mode phase enable,read enable phase*/
-	qspi_set_custom_cmd(
-			QSPI_OPCODE_PH_EN | QSPI_ADDR_PH_EN | QSPI_DUMMY_PH_EN
-			| QSPI_MODE_BITS_PH_EN | QSPI_RX_DATA_PH_EN);
-
-	qspi_set_mode_reg(0x1, 0x00);
-
-	qspi_set_dummy_dlp(0, 3, 0);
-
-	qspi_set_opcode(QUAD_READ_CMD);
-
-	/* Read length/4 locations */
-	for (int i = 0; i < length; i+=4) {
-		printf("QSPI AXI QUAD DDR Read at address %x:%x \n", axi_addr, *axi_addr);
-		*(rxdata+i)=*axi_addr;
-		axi_addr++;
-	}
-}
-
-/* Read Flash ID */
-static uint32_t flash_id_read(void) {
-
-
-}
-
-
-
-/* Flash write in AXI QUAD mode */
-static void flash_apb_quad_write(uint32_t dst_addr_offset,uint8_t *txdata,uint32_t length) {
-
-	qspi_config *cfg;
-	uint32_t tempaddr = (AXI_FLASH_BASEADDR+dst_addr_offset);
-	uint32_t read_status, cnt;
-
-	for (cnt = 0; cnt < length; cnt+=4) {
-
-		cfg = qspi_getconfig();
-
-		cfg->addrlen = QSPI_ADDR_24BIT;
-		cfg->wrmode = QSPI_WRITE;
-		cfg->opmode = QSPI_QUAD;
-		cfg->rxlen = QSPI_32BIT;
-		cfg->txlen = QSPI_32BIT;
-		cfg->burstmode = QSPI_APB_ACCESS;
-		cfg->speedmode = QSPI_CMD_ADDR_SERIAL;
-		qspi_setconfig(cfg);
-
-		qspi_set_opcode(WRITE_EN);
-		/*set command enable*/
-		qspi_set_custom_cmd(QSPI_OPCODE_PH_EN);
-		/*start command*/
-		qspi_apb_rw_trigger();
-
-		qspi_set_opcode(QUAD_WRITE);
-		qspi_apb_setaddr(tempaddr);
-
-		/*set cmd_en and tx_data, address enable phase*/
-		qspi_set_custom_cmd(
-				QSPI_OPCODE_PH_EN | QSPI_ADDR_PH_EN | QSPI_TX_DATA_PH_EN);
-		qspi_apb_write((uint32_t)*(txdata+cnt));
-		tempaddr += 4;
-		/*start command*/
-		qspi_apb_rw_trigger();
-
-		do {
-			read_status = flash_status_read(flash);
-		} while ((read_status & 0x1) == 0x1);
-	}
-
-	printf("%d bytes written via APB QUAD Write, \n", cnt * 4);
-}
-
-/* Flash write in XIAPB QUAD mode */
-static void flash_axi_quad_write(uint32_t dst_addr_offset,uint8_t *txdata,uint32_t length) {
-
-	qspi_config *cfg;
-	uint32_t tempaddr = (AXI_FLASH_BASEADDR+dst_addr_offset);
-	uint32_t read_status, cnt;
-
-	uint32_t *axi_addr = (uint32_t*)(AXI_FLASH_BASEADDR+dst_addr_offset);
-
-	for (cnt = 0; cnt < length; cnt+=4)
-	{
-
-		cfg = qspi_getconfig();
-
-		cfg->addrlen = QSPI_ADDR_24BIT;
-		cfg->burstmode = QSPI_APB_ACCESS;
-		cfg->wrmode = QSPI_WRITE;
-		cfg->opmode = QSPI_QUAD;
-		cfg->rxlen = QSPI_32BIT;
-		cfg->txlen = QSPI_32BIT;
-		cfg->speedmode = QSPI_CMD_ADDR_SERIAL;
-		qspi_setconfig(cfg);
-
-		qspi_set_opcode(WRITE_EN);
-		/*set command enable*/
-		qspi_set_custom_cmd(QSPI_OPCODE_PH_EN);
-		/*start command*/
-		qspi_apb_rw_trigger();
-
-		qspi_set_opcode(QUAD_WRITE);
-
-		/*set cmd_en and tx_data, address enable phase*/
-		qspi_set_custom_cmd(
-				QSPI_OPCODE_PH_EN | QSPI_ADDR_PH_EN | QSPI_TX_DATA_PH_EN);
-
-		cfg->burstmode = QSPI_SINGLE_BURST;
-		qspi_setconfig(cfg); /* set AXI mode */
-
-		*axi_addr = *(txdata+cnt);
-
-		axi_addr++;
-
-		/* wait unit write in progress */
-		do {
-			read_status = flash_status_read(flash);
-		} while ((read_status & 0x1) == 0x1);
-	}
-
-	printf("%d bytes written via AXI QUAD Write, pattern: 0xBEECEEXX \n", cnt * 4);
-}
-
-
-/*
- * SDR WRITE
- *
- * */
-static void flash_apb_write(uint32_t dst_addr_offset,uint8_t *txdata,uint32_t length) {
-
-	uint32_t read_status, cnt;
-	uint32_t tempaddr = (AXI_FLASH_BASEADDR+dst_addr_offset);
-
-	qspi_config *cfg;
-	cfg = qspi_getconfig();
-
-	for (int cnt = 0; cnt < length; cnt+=4)
-	{
-
-		cfg->addrlen = QSPI_ADDR_24BIT;
-		cfg->wrmode = QSPI_WRITE;
-		cfg->rxlen = QSPI_32BIT;
-		cfg->txlen = QSPI_32BIT;
-		cfg->opmode = QSPI_SPI;
-		cfg->burstmode = QSPI_APB_ACCESS;
-		qspi_setconfig(cfg);
-
-		qspi_set_opcode(WRITE_EN);
-
-
-		/*set command enable*/
-		qspi_set_custom_cmd(QSPI_OPCODE_PH_EN);
-
-		/*start command*/
-		qspi_apb_rw_trigger();
-
-		qspi_set_opcode(PAGE_PROGRAM_3BYTE_ADDR);
-
-
-		qspi_apb_setaddr(dst_addr_offset+cnt);
-		/*set cmd_en and tx_data, address enable phase*/
-		qspi_set_custom_cmd(
-				QSPI_OPCODE_PH_EN | QSPI_ADDR_PH_EN | QSPI_TX_DATA_PH_EN);
-
-		qspi_apb_write(*(txdata+cnt));
-		/*start command*/
-		qspi_apb_rw_trigger();
-
-		do {
-			read_status = flash_status_read(flash);
-		} while ((read_status & 0x1) == 0x1);
-	}
-
-	printf("%d bytes written via APB SPI mode Write, pattern: 0xCAFFE9XX \n", cnt * 4);
-}
-
-static void flash_erase(uint32_t dst_addr,uint32_t length) {
-
-
-}
-
-/**
- * APB SDR READ
- */
-static void flash_apb_read(uint32_t dst_addr_offset,uint8_t *rxdata,uint32_t length) {
-
-	uint32_t cnt;
-
-	qspi_config *cfg;
-	cfg = qspi_getconfig();
-
-	cfg->addrlen = QSPI_ADDR_24BIT;
-	cfg->wrmode = QSPI_READ;
-	cfg->rxlen = QSPI_32BIT;
-	cfg->txlen = QSPI_32BIT;
-	cfg->opmode = QSPI_SPI;
-	cfg->burstmode = QSPI_APB_ACCESS;
-	qspi_setconfig(cfg);
-
-	/*set cmd_en and rx_data,address enable phase*/
-	qspi_set_custom_cmd(
-			QSPI_RX_DATA_PH_EN | QSPI_OPCODE_PH_EN | QSPI_ADDR_PH_EN);
-
-
-	/* Read length/4 locations */
-	for (int i = 0; i < length; i+=4)
-	{
-		qspi_set_opcode(READ_CMD);
-		qspi_apb_setaddr(dst_addr_offset+i);
-		qspi_set_dummy_dlp(0, 3, 0);
-		/*start command*/
-		qspi_apb_rw_trigger();
-
-		for (volatile int i = 0; i < 5; i++)
-			;
-
-		qspi_apb_read((uint32_t *)(rxdata+i));
-		printf("APB DUAL mode Read at %x: %x \n", dst_addr_offset+i, rxdata[i]);
-	}
-
-}
-
-/**
- *
- *
- */
-static void flash_apb_dual_read(uint32_t dst_addr_offset,uint8_t *rxdata,uint32_t length) {
-
-	uint32_t cnt=0;
-
-	qspi_config *cfg;
-	cfg = qspi_getconfig();
-
-	cfg->addrlen = QSPI_ADDR_24BIT;
-	cfg->wrmode = QSPI_READ;
-	cfg->rxlen = QSPI_32BIT;
-	cfg->txlen = QSPI_32BIT;
-	cfg->opmode = QSPI_DUAL;
-	cfg->speedmode = QSPI_CMD_SERIAL;
-	cfg->burstmode = QSPI_APB_ACCESS;
-	qspi_setconfig(cfg);
-
-	/*set cmd_en and rx_data, dummy phase,address enable phase*/
-	qspi_set_custom_cmd(
-			QSPI_RX_DATA_PH_EN | QSPI_OPCODE_PH_EN | QSPI_ADDR_PH_EN
-			| QSPI_DUMMY_PH_EN);
-
-	/* Read length/4 locations */
-	for (int i = 0; i < length; i+=4)
-	{
-		qspi_set_opcode(DUAL_READ);
-		qspi_apb_setaddr(dst_addr_offset+i);
-		qspi_set_dummy_dlp(0, 3, 0);
-		/*start command*/
-		qspi_apb_rw_trigger();
-
-		for (volatile int i = 0; i < 5; i++)
-			;
-
-		qspi_apb_read((uint32_t *)(rxdata+i));
-		printf("APB DUAL mode Read at %x: %x \n", dst_addr_offset+i, rxdata[i]);
-	}
-}
-
-/**
- *SDR mode AXI write
- *
- */
-void flash_axi_write(uint32_t dst_addr_offset,uint8_t *txdata,uint32_t length)
-{
-	uint32_t read_status, cnt;
-	uint32_t *axi_addr = (uint32_t*)(METAL_QSPI_AXI_BASE_ADDR+dst_addr_offset);
-
-	qspi_config *cfg;
-	cfg = qspi_getconfig();
-
-	cfg->addrlen = QSPI_ADDR_24BIT;
-	cfg->burstmode = QSPI_APB_ACCESS;
-	cfg->wrmode = QSPI_WRITE;
-	cfg->opmode = QSPI_SPI;
-	cfg->rxlen = QSPI_32BIT;
-	cfg->txlen = QSPI_32BIT;
-	qspi_setconfig(cfg);
-
-	qspi_set_opcode(WRITE_EN);
-	/*set command enable*/
-	qspi_set_custom_cmd(QSPI_OPCODE_PH_EN);
-	/*start command*/
-	qspi_apb_rw_trigger();
-
-	qspi_set_opcode(PAGE_PROGRAM_3BYTE_ADDR);
-
-	/*set cmd_en and tx_data, address enable phase*/
-	qspi_set_custom_cmd(
-			QSPI_OPCODE_PH_EN | QSPI_ADDR_PH_EN | QSPI_TX_DATA_PH_EN);
-
-	cfg->burstmode = QSPI_SINGLE_BURST;
-	qspi_setconfig(cfg); /* set AXI mode */
-
-
-	uint32_t *dataptr=(uint32_t *)txdata;
-
-	for(int i=0;i<length;i+=4)
-	{
-		*axi_addr = *dataptr;
-
-		dataptr++;
-		axi_addr++;
-
-		/* wait until write in progress */
-		do {
-			read_status = flash_status_read(flash);
-		} while ((read_status & 0x1) == 0x1);
-
-	}
-	printf("qspi_axi_write %d bytes written via AXI Write\n", length);
-}
-
-
-/**
- *SDR mode AXI write
- *
- */
-void flash_axi_read(uint32_t dst_addr_offset,uint8_t *rxdata,uint32_t length)
-{
-	uint32_t *axi_addr = (uint32_t*) (METAL_QSPI_AXI_BASE_ADDR+dst_addr_offset);
-	qspi_config *cfg;
-
-	cfg = qspi_getconfig();
-	cfg->addrlen = QSPI_ADDR_32BIT;
-	cfg->rxlen = QSPI_32BIT;
-	cfg->txlen = QSPI_32BIT;
-	cfg->wrmode = QSPI_READ;
-	cfg->opmode = QSPI_SPI;
-	cfg->speedmode = QSPI_CMD_SERIAL;
-	cfg->burstmode = QSPI_SINGLE_BURST;
-
-	qspi_setconfig(cfg);
-
-	/*set command enable, address enable phase,dummy phase enable,
-	 * mode phase enable,read enable phase*/
-	qspi_set_custom_cmd(
-			QSPI_OPCODE_PH_EN | QSPI_ADDR_PH_EN | QSPI_DUMMY_PH_EN
-			| QSPI_MODE_BITS_PH_EN | QSPI_RX_DATA_PH_EN);
-
-	qspi_set_mode_reg(0x1, 0x00);
-
-	qspi_set_dummy_dlp(0, 3, 0);
-
-	qspi_set_opcode(QUAD_READ_CMD);
-
-	/* Read length/4 locations */
-	for (int i = 0; i < length; i+=4) {
-		printf("QSPI AXI QUAD DDR Read at address %x:%x \n", axi_addr, *axi_addr);
-		*(rxdata+i)=*axi_addr;
-		axi_addr++;
-	}
-}
-#endif
+/* Copyright 2020 SiFive, Inc */
+/* SPDX-License-Identifier: Apache-2.0 */
+
+#include <metal/machine/platform.h>
+
+#define METAL_SIFIVE_FLASH
+#ifdef METAL_SIFIVE_FLASH
+
+#include <metal/drivers/sifive_flash.h>
+#include <metal/drivers/sifive_nb2qspi0.h>
+#include <metal/machine.h>
+#include <metal/io.h>
+#include <metal/time.h>
+#include <stdio.h>
+#include <metal/qspi.h>
+
+//#define AXI_FLASH_BASEADDR		 0x20000000UL
+
+static qspi_static_config_t qcfg;
+static qspi_command_config_t cmd_cfg;
+
+/* declaring qspi structure as a static and getting valid handle for qspi in flash_init function */
+static struct metal_qspi *qspi;
+
+/* Read Flash status value */
+static int flash_status_read(struct metal_flash *pfl) {
+
+	uint32_t read_status = 0;
+
+	qspi_static_config_t *cfg=&qcfg;
+
+	cfg->wrmode	= QSPI_READ;
+	cfg->rxlen	= QSPI_8BIT;
+	cfg->txlen	= QSPI_8BIT;
+	if (pfl->mode == FLASH_MODE_444) {
+		cfg->opmode	= (pfl->mode & 0x0F);
+		cfg->speedmode	= ((pfl->mode & 0xF0) >> 4);
+	} else {
+		cfg->opmode	= QSPI_SPI;
+		cfg->speedmode	= QSPI_CMD_SERIAL;
+	}
+	cfg->burstmode	= QSPI_APB_ACCESS;
+
+	metal_qspi_setconfig(qspi,cfg);
+
+	/*set command enable, read enable phase*/
+	cmd_cfg.custom_command	= (QSPI_OPCODE_PH_EN | QSPI_RX_DATA_PH_EN);
+	cmd_cfg.opcode		= FLASH_CMD_RDSR;
+
+	metal_qspi_setcommand_params(qspi,&cmd_cfg,&qcfg);
+	
+	metal_qspi_execute_cmd(qspi);
+
+	metal_qspi_read(qspi, 0, 4, (uint8_t *)&read_status);
+	
+	return read_status;
+}
+
+
+static void flash_send_write_en(struct metal_flash *pfl)
+{
+	qspi_static_config_t *cfg=&qcfg;
+
+	cfg->addrlen	= QSPI_ADDR_24BIT;
+	cfg->wrmode	= QSPI_WRITE;
+	cfg->rxlen	= QSPI_32BIT;
+	cfg->txlen	= QSPI_32BIT;
+	if (pfl->mode == FLASH_MODE_444) {
+		cfg->opmode	= (pfl->mode & 0x0F);
+		cfg->speedmode	= ((pfl->mode & 0xF0) >> 4);
+	} else {
+		cfg->opmode	= QSPI_SPI;
+		cfg->speedmode	= QSPI_CMD_SERIAL;
+	}
+	cfg->burstmode	= QSPI_APB_ACCESS;
+
+	metal_qspi_setconfig(qspi,cfg);
+
+	/*set command enable*/
+	cmd_cfg.custom_command	= QSPI_OPCODE_PH_EN;
+	cmd_cfg.opcode		= FLASH_CMD_WRITE_EN;
+
+	metal_qspi_setcommand_params(qspi,&cmd_cfg,cfg);
+
+	metal_qspi_execute_cmd(qspi);
+}
+
+/* If we want to write less data use APB write
+ *
+ * */
+static int flash_write(struct metal_flash *pfl)
+{
+
+	uint32_t read_status;
+	//	struct metal_qspi *qspi =  __metal_driver_sifive_gpio_led_gpio(pfl);
+
+	flash_send_write_en(pfl);
+
+	cmd_cfg.custom_command=QSPI_OPCODE_PH_EN | QSPI_ADDR_PH_EN | QSPI_TX_DATA_PH_EN;
+	cmd_cfg.opcode=QSPI_SINGLE_BURST;
+	//cmd_cfg.dummy_stg=0;
+	//cmd_cfg.mode_stg=0;
+	//cmd_cfg.addr=0;
+	metal_qspi_setcommand_params(qspi,&cmd_cfg,&qcfg);
+	metal_qspi_execute_cmd(qspi);
+
+	do {
+		read_status = flash_status_read(pfl);
+	} while ((read_status & 0x1) == 0x1);
+	return 0;
+}
+/*
+ *If you want to write full page use continuous bust mode axi
+ *
+ * */
+
+static int flash_write_page(struct metal_flash *pfl,long int dst_addr_offset,size_t length,char *tx_buff)
+{
+	uint32_t read_status;
+	//	struct metal_qspi *qspi =  __metal_driver_sifive_gpio_led_gpio(pfl);
+
+	//	flash_send_write_en();
+
+	qspi_static_config_t *cfg=&qcfg;
+
+	cfg->addrlen = QSPI_ADDR_24BIT;
+	cfg->burstmode = QSPI_SINGLE_BURST;/* set AXI mode */
+	cfg->wrmode = QSPI_WRITE;
+	cfg->opmode = QSPI_SPI;
+	cfg->rxlen = QSPI_32BIT;
+	cfg->txlen = QSPI_32BIT;
+	metal_qspi_setconfig(qspi,cfg);
+
+	cmd_cfg.custom_command=QSPI_OPCODE_PH_EN | QSPI_ADDR_PH_EN | QSPI_TX_DATA_PH_EN;
+	cmd_cfg.opcode=FLASH_CMD_PAGE_PROGRAM;
+
+	//cmd_cfg.dummy_stg=0;
+	//cmd_cfg.mode_stg=0;
+	//cmd_cfg.addr=0;
+
+	metal_qspi_setcommand_params(qspi,&cmd_cfg,cfg);
+
+	/*start command*/
+	metal_qspi_execute_cmd(qspi);
+
+	uint32_t *axi_addr = (uint32_t*)(METAL_QSPI_AXI_BASE_ADDR + dst_addr_offset);
+
+
+	uint32_t *dataptr=(uint32_t *)tx_buff;
+
+	for(int i=0;i<length/4;i+=4)
+	{
+		*axi_addr = *dataptr;
+
+		dataptr++;
+		axi_addr++;
+
+		/* wait until write in progress */
+		do {
+			read_status = flash_status_read(pfl);
+		} while ((read_status & 0x1) == 0x1);
+
+	}
+	printf("qspi_axi_write %d bytes written via AXI Write\n", length);
+
+	return 0;
+}
+
+static void flash_send_command_read(struct metal_flash *pfl)
+{
+
+	qspi_static_config_t *cfg;
+	cfg = &qcfg;
+
+	cfg->addrlen = QSPI_ADDR_24BIT;
+	cfg->wrmode = QSPI_READ;
+	cfg->rxlen = QSPI_32BIT;
+	cfg->txlen = QSPI_32BIT;
+	cfg->opmode = QSPI_SPI;
+	cfg->burstmode = QSPI_APB_ACCESS;
+	metal_qspi_setconfig(qspi,cfg);
+
+	cmd_cfg.custom_command= QSPI_RX_DATA_PH_EN | QSPI_OPCODE_PH_EN | QSPI_ADDR_PH_EN;
+	cmd_cfg.opcode= FLASH_CMD_READ_CMD;
+	cmd_cfg.dummy_stg = QSPI_SET_DUMMY_DLP(0, 3, 0);
+
+	metal_qspi_setcommand_params(qspi,&cmd_cfg,cfg);
+
+	metal_qspi_execute_cmd(qspi);
+}
+
+
+static int flash_do_data_write(void)
+{
+
+	return 0;
+}
+
+static int flash_do_data_read(void)
+{
+
+	return 0;
+}
+
+static int flash_is_busy(void)
+{
+
+	return 0;
+}
+
+/*********************************************************************************************************************/
+int __metal_driver_sifive_flash_init(struct metal_flash *gflash,void *ptr)
+{
+	unsigned long baud_rate=100000;
+	struct __metal_driver_sifive_flash *flash = (void *)gflash;
+
+
+	/* Set-up initial parameters */
+   	qcfg.addrlen = QSPI_ADDR_24BIT;
+   	qcfg.rxlen = QSPI_32BIT;
+   	qcfg.txlen = QSPI_32BIT;
+   	qcfg.cs_i = QSPI_DEVICE_0;
+   	qcfg.clk_div = QSPI_DIV_1;
+   	qcfg.bit_align = QSPI_MSB_FIRST;
+   	qcfg.speedmode = QSPI_CMD_ADDR_SERIAL;
+   	qcfg.write_prot = QSPI_WRITE_PROT_DIS;
+   	qcfg.hold = QSPI_HOLD_DIS;
+   	qcfg.burstmode = QSPI_APB_ACCESS;
+
+	qspi = metal_qspi_get_device(0);
+	metal_qspi_init(qspi,baud_rate);
+	return 0;
+}
+
+/* Implement flash read operation here */
+int __metal_driver_sifive_flash_read(struct metal_flash *flash, uint32_t addr, const size_t size, char *rx_buf)
+{
+	qspi_static_config_t *cfg=&qcfg;
+
+	cfg->addrlen	= QSPI_ADDR_24BIT;
+	cfg->rxlen	= QSPI_32BIT;
+	cfg->txlen	= QSPI_32BIT;
+	cfg->wrmode	= QSPI_READ;
+	cfg->opmode	= (flash->mode & 0x0F);
+	cfg->speedmode	= ((flash->mode & 0xF0) >> 4);
+	cfg->burstmode	= QSPI_SINGLE_BURST;
+
+	metal_qspi_setconfig(qspi,cfg);
+
+	if (flash->opcode == FLASH_CMD_NORMAL_READ)
+	{
+		/*set command enable, address phase enable, read phase enable*/
+		cmd_cfg.custom_command	= (QSPI_OPCODE_PH_EN | QSPI_ADDR_PH_EN | QSPI_RX_DATA_PH_EN);
+		cmd_cfg.opcode		= flash->opcode;
+	}
+	else
+	{
+		/*set command enable, address phase enable, dummy phase enable, mode phase enable, read phase enable*/
+		cmd_cfg.custom_command	= (QSPI_OPCODE_PH_EN | QSPI_ADDR_PH_EN | QSPI_DUMMY_PH_EN | QSPI_MODE_BITS_PH_EN | QSPI_RX_DATA_PH_EN);
+		cmd_cfg.dummy_stg	= QSPI_SET_DUMMY_DLP(0, (flash->dummy_count - 1), 0);
+		cmd_cfg.mode_stg	= QSPI_SET_MODE_REG((flash->mode_count - 1), 0x0);
+		cmd_cfg.opcode		= flash->opcode;
+	}
+
+	metal_qspi_setcommand_params(qspi,&cmd_cfg,&qcfg);
+
+	metal_qspi_read(qspi,addr,size,(uint8_t *)rx_buf);
+
+	return 0;
+}
+
+/* Implement flash write operation here */
+int __metal_driver_sifive_flash_write(struct metal_flash *flash, uint32_t mem_addr_offset, const size_t size, char *tx_buf)
+{
+	uint32_t read_status;
+	qspi_static_config_t *cfg = &qcfg;
+
+	flash_send_write_en(flash);
+	
+	cfg->addrlen   = QSPI_ADDR_24BIT;
+	cfg->rxlen     = QSPI_32BIT;
+	cfg->txlen     = QSPI_32BIT;
+	cfg->wrmode    = QSPI_WRITE;
+	cfg->opmode    = QSPI_SPI;
+	cfg->speedmode = QSPI_CMD_SERIAL;
+	cfg->burstmode = QSPI_SINGLE_BURST;
+
+
+	cmd_cfg.opcode = FLASH_CMD_PAGE_PROGRAM;
+	/*set cmd_en and tx_data, address enable phase*/
+	cmd_cfg.custom_command = (QSPI_OPCODE_PH_EN | QSPI_ADDR_PH_EN | QSPI_TX_DATA_PH_EN);
+
+	cfg->burstmode = QSPI_SINGLE_BURST;/*set AXI mode*/
+	metal_qspi_setconfig(qspi,cfg);
+
+	metal_qspi_setcommand_params(qspi,&cmd_cfg,&qcfg);
+
+
+	for(int i=0;i<size/4;i+=4)
+	{	
+		metal_qspi_write(qspi,(mem_addr_offset+i),4,(tx_buf+i));
+
+		/* wait until write in progress */
+		do {
+			read_status = flash_status_read(flash);
+		} while ((read_status & 0x1) == 0x1);
+	}
+	printf("\nflash_write %d bytes written via AXI Write\n", size);
+
+	return 0;
+}
+
+/*temporarily here instead of bool write_protect, char* write_protect is used (no bool type in freedom-metal) */
+int __metal_driver_sifive_flash_write_protect(struct metal_flash *flash, char* write_protect)
+{
+	qspi_static_config_t *cfg;
+	cfg = &qcfg;
+
+	if(write_protect == "true")
+		cfg->write_prot = QSPI_WRITE_PROT_EN;
+
+	else
+		cfg->write_prot = QSPI_WRITE_PROT_DIS;
+
+	metal_qspi_setconfig(qspi,cfg);
+	return 0;
+}
+
+int __metal_driver_sifive_flash_erase(struct metal_flash *flash, unsigned int addr, const size_t size)
+{
+	/* Chip erase
+	 * cmd_cfg.opcode = FLASH_CMD_CE
+	 * */
+
+	/* Block erase
+	 * cmd_cfg.opcode = FLASH_BLOCK_ERASE
+	 * */
+
+	/* Sector erase */
+	uint32_t read_status;
+	flash_send_write_en(flash);
+
+	/*	following code is implemented in flash_send_write_en()
+	 * qspi_static_config_t *cfg=&qcfg;
+
+	 cfg->addrlen = QSPI_ADDR_24BIT;
+	 cfg->wrmode = QSPI_WRITE;
+	 cfg->rxlen = QSPI_32BIT;
+	 cfg->txlen = QSPI_32BIT;
+	 cfg->opmode = QSPI_SPI;
+	 cfg->burstmode = QSPI_APB_ACCESS;
+	 metal_qspi_setconfig(qspi,cfg);
+	 */
+
+	cmd_cfg.opcode = FLASH_CMD_SECTOR_ERASE;
+	cmd_cfg.custom_command = QSPI_OPCODE_PH_EN | QSPI_ADDR_PH_EN;
+	cmd_cfg.addr = addr;
+	metal_qspi_setcommand_params(qspi,&cmd_cfg,&qcfg);
+
+	metal_qspi_execute_cmd(qspi);
+
+	printf(" Erase flash sector from %x \n", addr);
+
+	/*set cmd_en and address enable phase*/
+
+	do {
+		read_status = flash_status_read(flash);
+	} while ((read_status & 0x1) == 0x1);
+
+	return 0;
+}
+
+int __metal_driver_sifive_flash_register_read(struct metal_flash *flash, reg_read_t reg, uint32_t addr_offset, const size_t size, char *data)
+{
+	qspi_static_config_t *cfg=&qcfg;
+
+	if (reg == FLASH_RDSFDP) {
+
+		cfg->addrlen	= QSPI_ADDR_24BIT;
+		cfg->rxlen	= QSPI_32BIT;
+		cfg->wrmode	= QSPI_READ;
+		if (flash->mode == FLASH_MODE_444) {
+			cfg->opmode	= (flash->mode & 0x0F);
+			cfg->speedmode	= ((flash->mode & 0xF0) >> 4);
+		} else {
+			cfg->opmode	= QSPI_SPI;
+			cfg->speedmode	= QSPI_CMD_SERIAL;
+		}
+		cfg->burstmode	= QSPI_SINGLE_BURST;
+
+		metal_qspi_setconfig(qspi,cfg);
+
+		/*set command enable, address phase enable, dummy phase enable, read phase enable*/
+		cmd_cfg.custom_command	= (QSPI_OPCODE_PH_EN | QSPI_ADDR_PH_EN | QSPI_DUMMY_PH_EN | QSPI_RX_DATA_PH_EN);
+		cmd_cfg.dummy_stg	= QSPI_SET_DUMMY_DLP(0, (flash->dummy_count - 1), 0);
+		cmd_cfg.opcode		= reg;
+
+		metal_qspi_setcommand_params(qspi,&cmd_cfg,&qcfg);
+
+		metal_qspi_read(qspi,addr_offset,size,data);
+
+		/* Check SFDP signature */
+		if (data[0] == 'S' && data[1] == 'F' && data[2] == 'D' && data[3] == 'P')
+		{
+			printf("The device supports SFDP.\n");
+			return 0;
+		}
+		else {
+			printf("The device does not support SFDP.\n");
+			return -1;
+		}
+	}
+	else {
+		cfg->wrmode	= QSPI_READ;
+		cfg->rxlen	= QSPI_8BIT;
+		if (flash->mode == FLASH_MODE_444) {
+			cfg->opmode	= (flash->mode & 0x0F);
+			cfg->speedmode	= ((flash->mode & 0xF0) >> 4);
+		} else {
+			cfg->opmode	= QSPI_SPI;
+			cfg->speedmode	= QSPI_CMD_SERIAL;
+		}
+		cfg->burstmode	= QSPI_APB_ACCESS;
+
+		metal_qspi_setconfig(qspi,cfg);
+
+		/*set command enable, read phase enable*/
+		cmd_cfg.custom_command	= (QSPI_OPCODE_PH_EN | QSPI_RX_DATA_PH_EN);
+		cmd_cfg.opcode		= reg;
+
+		metal_qspi_setcommand_params(qspi,&cmd_cfg,&qcfg);
+
+		metal_qspi_execute_cmd(qspi);
+
+		metal_qspi_read(qspi,addr_offset,size,data);
+
+		return 0;
+	}
+}
+
+int __metal_driver_sifive_flash_register_write(struct metal_flash *flash, reg_write_t reg, uint32_t addr_offset, const size_t size, char *data)
+{
+	uint8_t read_status = 0;
+	qspi_static_config_t *cfg = &qcfg;
+
+	flash_send_write_en(flash);
+
+	cfg->txlen	= QSPI_8BIT;
+	cfg->wrmode	= QSPI_WRITE;
+	if (flash->mode == FLASH_MODE_444) {
+		cfg->opmode	= (flash->mode & 0x0F);
+		cfg->speedmode	= ((flash->mode & 0xF0) >> 4);
+	} else {
+		cfg->opmode	= QSPI_SPI;
+		cfg->speedmode	= QSPI_CMD_SERIAL;
+	}
+	cfg->burstmode	= QSPI_APB_ACCESS;
+
+	metal_qspi_setconfig(qspi,cfg);
+
+	/*set command enable, write phase enable*/
+	cmd_cfg.custom_command	= (QSPI_OPCODE_PH_EN | QSPI_TX_DATA_PH_EN);
+	cmd_cfg.opcode		= reg;
+
+	metal_qspi_setcommand_params(qspi,&cmd_cfg,&qcfg);
+
+	metal_qspi_write(qspi,addr_offset,size,data);
+
+	metal_qspi_execute_cmd(qspi);
+
+	do {
+		read_status = flash_status_read(flash);
+	} while ((read_status & 0x1) == 0x1);
+
+	return 0;
+}
+
+int __metal_driver_sifive_flash_qpi_mode(struct metal_flash *flash)
+{
+	qspi_static_config_t *cfg=&qcfg;
+
+	cfg->addrlen	= QSPI_ADDR_32BIT;
+	cfg->rxlen	= QSPI_32BIT;
+	cfg->txlen	= QSPI_32BIT;
+	cfg->opmode     = (flash->mode & 0x0F);
+	cfg->speedmode  = ((flash->mode & 0xF0) >> 4);
+	cfg->burstmode	= QSPI_APB_ACCESS;
+
+	metal_qspi_setconfig(qspi,cfg);
+
+	/*set command enable*/
+	cmd_cfg.custom_command	= QSPI_OPCODE_PH_EN;
+	cmd_cfg.opcode		= flash->opcode;
+
+	metal_qspi_setcommand_params(qspi,&cmd_cfg,&qcfg);
+
+	metal_qspi_execute_cmd(qspi);
+
+	return 0;
+}
+
+/* Read Manufacturer ID by JEDEC */
+int __metal_driver_sifive_flash_manufacturer(struct metal_flash *flash, uint32_t *mfr_id) 
+{
+	uint32_t jd_mfr_id = 0;
+
+	qspi_static_config_t *cfg=&qcfg;
+
+	cfg->wrmode	= QSPI_READ;
+	cfg->rxlen	= QSPI_8BIT;
+	cfg->txlen	= QSPI_8BIT;
+	if (flash->mode == FLASH_MODE_444) {
+		cfg->opmode	= (flash->mode & 0x0F);
+		cfg->speedmode	= ((flash->mode & 0xF0) >> 4);
+	} else {
+		cfg->opmode	= QSPI_SPI;
+		cfg->speedmode	= QSPI_CMD_SERIAL;
+	}
+	cfg->burstmode	= QSPI_APB_ACCESS;
+
+	metal_qspi_setconfig(qspi,cfg);
+
+	/*set command enable, read enable phase*/
+	cmd_cfg.custom_command	= (QSPI_OPCODE_PH_EN | QSPI_RX_DATA_PH_EN);
+	cmd_cfg.opcode		= flash->opcode;
+
+	metal_qspi_setcommand_params(qspi,&cmd_cfg,&qcfg);
+
+	metal_qspi_execute_cmd(qspi);
+
+	metal_qspi_read(qspi, 0, 1, (uint8_t *)&jd_mfr_id);
+
+	*mfr_id = jd_mfr_id;
+	
+	printf("Manufacturer ID: 0x%x\n", jd_mfr_id);
+	
+	switch (jd_mfr_id) {
+
+		case SPI_FLASH_MFR_ISSI: 
+			printf("Name of Manufacturer: Integrated Silicon\n");
+			break;
+
+		case SPI_FLASH_MFR_MICRON:
+			printf("Name of Manufacturer: Micron\n");
+			break;
+
+		case SPI_FLASH_MFR_MACRONIX:
+			printf("Name of Manufacturer: Macronix\n");
+			break;
+
+		case SPI_FLASH_MFR_WINBOND:
+			printf("Name of Manufacturer: Winbond\n");
+			break;
+
+		case SPI_FLASH_MFR_GIGADEV:
+			printf("Name of Manufacturer: GigaDevice\n");
+			break;
+
+		case SPI_FLASH_MFR_SPANSION:
+			printf("Name of Manufacturer: Spansion\n");
+			break;
+
+		default:
+			break;
+	}
+
+	return 0;
+}
+
+int __metal_driver_sifive_flash_soft_reset(struct metal_flash *flash)
+{
+	qspi_static_config_t *cfg=&qcfg;
+
+	cfg->addrlen	= QSPI_ADDR_32BIT;
+	cfg->rxlen	= QSPI_32BIT;
+	cfg->txlen	= QSPI_32BIT;
+	if (flash->mode == FLASH_MODE_444) {
+		cfg->opmode	= (flash->mode & 0x0F);
+		cfg->speedmode	= ((flash->mode & 0xF0) >> 4);
+	} else {
+		cfg->opmode	= QSPI_SPI;
+		cfg->speedmode	= QSPI_CMD_SERIAL;
+	}
+	cfg->burstmode	= QSPI_APB_ACCESS;
+
+	metal_qspi_setconfig(qspi,cfg);
+
+	/*set command enable*/
+	cmd_cfg.custom_command	= (QSPI_OPCODE_PH_EN);
+	cmd_cfg.opcode		= FLASH_CMD_RST_EN;
+
+	metal_qspi_setcommand_params(qspi,&cmd_cfg,&qcfg);
+
+	metal_qspi_execute_cmd(qspi);
+
+	cmd_cfg.opcode		= FLASH_CMD_RST;
+
+	metal_qspi_setcommand_params(qspi,&cmd_cfg,&qcfg);
+
+	metal_qspi_execute_cmd(qspi);
+
+	return 0;
+}
+
+__METAL_DEFINE_VTABLE(__metal_driver_vtable_sifive_flash) = {
+	.flash.init		= __metal_driver_sifive_flash_init,
+	.flash.write_protect	= __metal_driver_sifive_flash_write_protect,
+	.flash.write		= __metal_driver_sifive_flash_write,
+	.flash.read		= __metal_driver_sifive_flash_read,
+	.flash.erase		= __metal_driver_sifive_flash_erase,
+	.flash.register_read	= __metal_driver_sifive_flash_register_read,
+	.flash.register_write	= __metal_driver_sifive_flash_register_write,
+	.flash.qpi_mode		= __metal_driver_sifive_flash_qpi_mode,
+	.flash.get_mfr_id	= __metal_driver_sifive_flash_manufacturer,
+	.flash.soft_reset	= __metal_driver_sifive_flash_soft_reset,
+};
+
+#endif /*METAL_SIFIVE_FLASH*/
+typedef int no_empty_translation_units;
+
+#if 0
+/* Flash read in AXI QUAD DDR mode */
+void flash_axi_quad_ddr_read(uint32_t src_addr,uint8_t *rxdata,uint32_t length) {
+
+	uint32_t *axi_addr = (uint32_t*) (AXI_FLASH_BASEADDR+src_addr);
+	qspi_config *cfg;
+	cfg = qspi_getconfig();
+
+	cfg->addrlen = QSPI_ADDR_32BIT;
+	cfg->rxlen = QSPI_32BIT;
+	cfg->txlen = QSPI_32BIT;
+	cfg->wrmode = QSPI_READ;
+	cfg->opmode = QSPI_QUAD_DDR;
+	cfg->speedmode = QSPI_CMD_SERIAL;
+	cfg->burstmode = QSPI_SINGLE_BURST;
+	qspi_setconfig(cfg);
+
+	/*set command enable, address enable phase,dummy phase enable,
+	 * mode phase enable,read enable phase*/
+	qspi_set_custom_cmd(
+			QSPI_OPCODE_PH_EN | QSPI_ADDR_PH_EN | QSPI_DUMMY_PH_EN
+			| QSPI_MODE_BITS_PH_EN | QSPI_RX_DATA_PH_EN);
+
+	qspi_set_mode_reg(0x1, 0x00);
+
+	qspi_set_dummy_dlp(1, 5, 0);
+
+	qspi_set_opcode(DDR_QUAD_READ_CMD);
+
+	/* Read length/4 locations */
+	for (int i = 0; i < length; i+=4) {
+		printf("QSPI AXI QUAD DDR Read at address %x:%x \n", axi_addr, *axi_addr);
+		*(rxdata+i)=*axi_addr;
+		axi_addr++;
+	}
+}
+
+/* Flash read in AXI QUAD mode */
+void flash_axi_quad_read(uint32_t src_addr,uint8_t *rxdata,uint32_t length) {
+
+	uint32_t *axi_addr = (uint32_t*) (AXI_FLASH_BASEADDR+src_addr);
+	qspi_config *cfg;
+
+	cfg = qspi_getconfig();
+	cfg->addrlen = QSPI_ADDR_32BIT;
+	cfg->rxlen = QSPI_32BIT;
+	cfg->txlen = QSPI_32BIT;
+	cfg->wrmode = QSPI_READ;
+	cfg->opmode = QSPI_QUAD;
+	cfg->speedmode = QSPI_CMD_SERIAL;
+	cfg->burstmode = QSPI_SINGLE_BURST;
+
+	qspi_setconfig(cfg);
+
+	/*set command enable, address enable phase,dummy phase enable,
+	 * mode phase enable,read enable phase*/
+	qspi_set_custom_cmd(
+			QSPI_OPCODE_PH_EN | QSPI_ADDR_PH_EN | QSPI_DUMMY_PH_EN
+			| QSPI_MODE_BITS_PH_EN | QSPI_RX_DATA_PH_EN);
+
+	qspi_set_mode_reg(0x1, 0x00);
+
+	qspi_set_dummy_dlp(0, 3, 0);
+
+	qspi_set_opcode(QUAD_READ_CMD);
+
+	/* Read length/4 locations */
+	for (int i = 0; i < length; i+=4) {
+		printf("QSPI AXI QUAD DDR Read at address %x:%x \n", axi_addr, *axi_addr);
+		*(rxdata+i)=*axi_addr;
+		axi_addr++;
+	}
+}
+
+/* Read Flash ID */
+static uint32_t flash_id_read(void) {
+
+
+}
+
+
+
+/* Flash write in AXI QUAD mode */
+static void flash_apb_quad_write(uint32_t dst_addr_offset,uint8_t *txdata,uint32_t length) {
+
+	qspi_config *cfg;
+	uint32_t tempaddr = (AXI_FLASH_BASEADDR+dst_addr_offset);
+	uint32_t read_status, cnt;
+
+	for (cnt = 0; cnt < length; cnt+=4) {
+
+		cfg = qspi_getconfig();
+
+		cfg->addrlen = QSPI_ADDR_24BIT;
+		cfg->wrmode = QSPI_WRITE;
+		cfg->opmode = QSPI_QUAD;
+		cfg->rxlen = QSPI_32BIT;
+		cfg->txlen = QSPI_32BIT;
+		cfg->burstmode = QSPI_APB_ACCESS;
+		cfg->speedmode = QSPI_CMD_ADDR_SERIAL;
+		qspi_setconfig(cfg);
+
+		qspi_set_opcode(WRITE_EN);
+		/*set command enable*/
+		qspi_set_custom_cmd(QSPI_OPCODE_PH_EN);
+		/*start command*/
+		qspi_apb_rw_trigger();
+
+		qspi_set_opcode(QUAD_WRITE);
+		qspi_apb_setaddr(tempaddr);
+
+		/*set cmd_en and tx_data, address enable phase*/
+		qspi_set_custom_cmd(
+				QSPI_OPCODE_PH_EN | QSPI_ADDR_PH_EN | QSPI_TX_DATA_PH_EN);
+		qspi_apb_write((uint32_t)*(txdata+cnt));
+		tempaddr += 4;
+		/*start command*/
+		qspi_apb_rw_trigger();
+
+		do {
+			read_status = flash_status_read(flash);
+		} while ((read_status & 0x1) == 0x1);
+	}
+
+	printf("%d bytes written via APB QUAD Write, \n", cnt * 4);
+}
+
+/* Flash write in XIAPB QUAD mode */
+static void flash_axi_quad_write(uint32_t dst_addr_offset,uint8_t *txdata,uint32_t length) {
+
+	qspi_config *cfg;
+	uint32_t tempaddr = (AXI_FLASH_BASEADDR+dst_addr_offset);
+	uint32_t read_status, cnt;
+
+	uint32_t *axi_addr = (uint32_t*)(AXI_FLASH_BASEADDR+dst_addr_offset);
+
+	for (cnt = 0; cnt < length; cnt+=4)
+	{
+
+		cfg = qspi_getconfig();
+
+		cfg->addrlen = QSPI_ADDR_24BIT;
+		cfg->burstmode = QSPI_APB_ACCESS;
+		cfg->wrmode = QSPI_WRITE;
+		cfg->opmode = QSPI_QUAD;
+		cfg->rxlen = QSPI_32BIT;
+		cfg->txlen = QSPI_32BIT;
+		cfg->speedmode = QSPI_CMD_ADDR_SERIAL;
+		qspi_setconfig(cfg);
+
+		qspi_set_opcode(WRITE_EN);
+		/*set command enable*/
+		qspi_set_custom_cmd(QSPI_OPCODE_PH_EN);
+		/*start command*/
+		qspi_apb_rw_trigger();
+
+		qspi_set_opcode(QUAD_WRITE);
+
+		/*set cmd_en and tx_data, address enable phase*/
+		qspi_set_custom_cmd(
+				QSPI_OPCODE_PH_EN | QSPI_ADDR_PH_EN | QSPI_TX_DATA_PH_EN);
+
+		cfg->burstmode = QSPI_SINGLE_BURST;
+		qspi_setconfig(cfg); /* set AXI mode */
+
+		*axi_addr = *(txdata+cnt);
+
+		axi_addr++;
+
+		/* wait unit write in progress */
+		do {
+			read_status = flash_status_read(flash);
+		} while ((read_status & 0x1) == 0x1);
+	}
+
+	printf("%d bytes written via AXI QUAD Write, pattern: 0xBEECEEXX \n", cnt * 4);
+}
+
+
+/*
+ * SDR WRITE
+ *
+ * */
+static void flash_apb_write(uint32_t dst_addr_offset,uint8_t *txdata,uint32_t length) {
+
+	uint32_t read_status, cnt;
+	uint32_t tempaddr = (AXI_FLASH_BASEADDR+dst_addr_offset);
+
+	qspi_config *cfg;
+	cfg = qspi_getconfig();
+
+	for (int cnt = 0; cnt < length; cnt+=4)
+	{
+
+		cfg->addrlen = QSPI_ADDR_24BIT;
+		cfg->wrmode = QSPI_WRITE;
+		cfg->rxlen = QSPI_32BIT;
+		cfg->txlen = QSPI_32BIT;
+		cfg->opmode = QSPI_SPI;
+		cfg->burstmode = QSPI_APB_ACCESS;
+		qspi_setconfig(cfg);
+
+		qspi_set_opcode(WRITE_EN);
+
+
+		/*set command enable*/
+		qspi_set_custom_cmd(QSPI_OPCODE_PH_EN);
+
+		/*start command*/
+		qspi_apb_rw_trigger();
+
+		qspi_set_opcode(PAGE_PROGRAM_3BYTE_ADDR);
+
+
+		qspi_apb_setaddr(dst_addr_offset+cnt);
+		/*set cmd_en and tx_data, address enable phase*/
+		qspi_set_custom_cmd(
+				QSPI_OPCODE_PH_EN | QSPI_ADDR_PH_EN | QSPI_TX_DATA_PH_EN);
+
+		qspi_apb_write(*(txdata+cnt));
+		/*start command*/
+		qspi_apb_rw_trigger();
+
+		do {
+			read_status = flash_status_read(flash);
+		} while ((read_status & 0x1) == 0x1);
+	}
+
+	printf("%d bytes written via APB SPI mode Write, pattern: 0xCAFFE9XX \n", cnt * 4);
+}
+
+static void flash_erase(uint32_t dst_addr,uint32_t length) {
+
+
+}
+
+/**
+ * APB SDR READ
+ */
+static void flash_apb_read(uint32_t dst_addr_offset,uint8_t *rxdata,uint32_t length) {
+
+	uint32_t cnt;
+
+	qspi_config *cfg;
+	cfg = qspi_getconfig();
+
+	cfg->addrlen = QSPI_ADDR_24BIT;
+	cfg->wrmode = QSPI_READ;
+	cfg->rxlen = QSPI_32BIT;
+	cfg->txlen = QSPI_32BIT;
+	cfg->opmode = QSPI_SPI;
+	cfg->burstmode = QSPI_APB_ACCESS;
+	qspi_setconfig(cfg);
+
+	/*set cmd_en and rx_data,address enable phase*/
+	qspi_set_custom_cmd(
+			QSPI_RX_DATA_PH_EN | QSPI_OPCODE_PH_EN | QSPI_ADDR_PH_EN);
+
+
+	/* Read length/4 locations */
+	for (int i = 0; i < length; i+=4)
+	{
+		qspi_set_opcode(READ_CMD);
+		qspi_apb_setaddr(dst_addr_offset+i);
+		qspi_set_dummy_dlp(0, 3, 0);
+		/*start command*/
+		qspi_apb_rw_trigger();
+
+		for (volatile int i = 0; i < 5; i++)
+			;
+
+		qspi_apb_read((uint32_t *)(rxdata+i));
+		printf("APB DUAL mode Read at %x: %x \n", dst_addr_offset+i, rxdata[i]);
+	}
+
+}
+
+/**
+ *
+ *
+ */
+static void flash_apb_dual_read(uint32_t dst_addr_offset,uint8_t *rxdata,uint32_t length) {
+
+	uint32_t cnt=0;
+
+	qspi_config *cfg;
+	cfg = qspi_getconfig();
+
+	cfg->addrlen = QSPI_ADDR_24BIT;
+	cfg->wrmode = QSPI_READ;
+	cfg->rxlen = QSPI_32BIT;
+	cfg->txlen = QSPI_32BIT;
+	cfg->opmode = QSPI_DUAL;
+	cfg->speedmode = QSPI_CMD_SERIAL;
+	cfg->burstmode = QSPI_APB_ACCESS;
+	qspi_setconfig(cfg);
+
+	/*set cmd_en and rx_data, dummy phase,address enable phase*/
+	qspi_set_custom_cmd(
+			QSPI_RX_DATA_PH_EN | QSPI_OPCODE_PH_EN | QSPI_ADDR_PH_EN
+			| QSPI_DUMMY_PH_EN);
+
+	/* Read length/4 locations */
+	for (int i = 0; i < length; i+=4)
+	{
+		qspi_set_opcode(DUAL_READ);
+		qspi_apb_setaddr(dst_addr_offset+i);
+		qspi_set_dummy_dlp(0, 3, 0);
+		/*start command*/
+		qspi_apb_rw_trigger();
+
+		for (volatile int i = 0; i < 5; i++)
+			;
+
+		qspi_apb_read((uint32_t *)(rxdata+i));
+		printf("APB DUAL mode Read at %x: %x \n", dst_addr_offset+i, rxdata[i]);
+	}
+}
+
+/**
+ *SDR mode AXI write
+ *
+ */
+void flash_axi_write(uint32_t dst_addr_offset,uint8_t *txdata,uint32_t length)
+{
+	uint32_t read_status, cnt;
+	uint32_t *axi_addr = (uint32_t*)(METAL_QSPI_AXI_BASE_ADDR+dst_addr_offset);
+
+	qspi_config *cfg;
+	cfg = qspi_getconfig();
+
+	cfg->addrlen = QSPI_ADDR_24BIT;
+	cfg->burstmode = QSPI_APB_ACCESS;
+	cfg->wrmode = QSPI_WRITE;
+	cfg->opmode = QSPI_SPI;
+	cfg->rxlen = QSPI_32BIT;
+	cfg->txlen = QSPI_32BIT;
+	qspi_setconfig(cfg);
+
+	qspi_set_opcode(WRITE_EN);
+	/*set command enable*/
+	qspi_set_custom_cmd(QSPI_OPCODE_PH_EN);
+	/*start command*/
+	qspi_apb_rw_trigger();
+
+	qspi_set_opcode(PAGE_PROGRAM_3BYTE_ADDR);
+
+	/*set cmd_en and tx_data, address enable phase*/
+	qspi_set_custom_cmd(
+			QSPI_OPCODE_PH_EN | QSPI_ADDR_PH_EN | QSPI_TX_DATA_PH_EN);
+
+	cfg->burstmode = QSPI_SINGLE_BURST;
+	qspi_setconfig(cfg); /* set AXI mode */
+
+
+	uint32_t *dataptr=(uint32_t *)txdata;
+
+	for(int i=0;i<length;i+=4)
+	{
+		*axi_addr = *dataptr;
+
+		dataptr++;
+		axi_addr++;
+
+		/* wait until write in progress */
+		do {
+			read_status = flash_status_read(flash);
+		} while ((read_status & 0x1) == 0x1);
+
+	}
+	printf("qspi_axi_write %d bytes written via AXI Write\n", length);
+}
+
+
+/**
+ *SDR mode AXI write
+ *
+ */
+void flash_axi_read(uint32_t dst_addr_offset,uint8_t *rxdata,uint32_t length)
+{
+	uint32_t *axi_addr = (uint32_t*) (METAL_QSPI_AXI_BASE_ADDR+dst_addr_offset);
+	qspi_config *cfg;
+
+	cfg = qspi_getconfig();
+	cfg->addrlen = QSPI_ADDR_32BIT;
+	cfg->rxlen = QSPI_32BIT;
+	cfg->txlen = QSPI_32BIT;
+	cfg->wrmode = QSPI_READ;
+	cfg->opmode = QSPI_SPI;
+	cfg->speedmode = QSPI_CMD_SERIAL;
+	cfg->burstmode = QSPI_SINGLE_BURST;
+
+	qspi_setconfig(cfg);
+
+	/*set command enable, address enable phase,dummy phase enable,
+	 * mode phase enable,read enable phase*/
+	qspi_set_custom_cmd(
+			QSPI_OPCODE_PH_EN | QSPI_ADDR_PH_EN | QSPI_DUMMY_PH_EN
+			| QSPI_MODE_BITS_PH_EN | QSPI_RX_DATA_PH_EN);
+
+	qspi_set_mode_reg(0x1, 0x00);
+
+	qspi_set_dummy_dlp(0, 3, 0);
+
+	qspi_set_opcode(QUAD_READ_CMD);
+
+	/* Read length/4 locations */
+	for (int i = 0; i < length; i+=4) {
+		printf("QSPI AXI QUAD DDR Read at address %x:%x \n", axi_addr, *axi_addr);
+		*(rxdata+i)=*axi_addr;
+		axi_addr++;
+	}
+}
+#endif
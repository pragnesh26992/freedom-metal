--- conflicted
+++ resolved
@@ -1,455 +1,445 @@
-#include <metal/machine/platform.h>
-
-#ifdef METAL_SYNOPSYS_I2S_MASTER_V1_11A
-      #define SYNOPSYS_I2S_V1_11A
-#else
-#ifdef METAL_SYNOPSYS_I2S_SLAVE_V1_11A 
-      #define SYNOPSYS_I2S_V1_11A
-#endif
-#endif
-
-#ifdef SYNOPSYS_I2S_V1_11A    
-
-#include <metal/drivers/synopsys_i2s.h>
-#include <metal/io.h>
-#include <metal/machine.h>
-
-// no need of below #defines need to be placed in the bare_metal
-#define SYNOPSYS_I2S_V1_11A_IER 0x00
-#define SYNOPSYS_I2S_V1_11A_IRER 0x04
-#define SYNOPSYS_I2S_V1_11A_ITER 0X08
-#define SYNOPSYS_I2S_V1_11A_CER 0X0C
-#define SYNOPSYS_I2S_V1_11A_CCR 0X10
-#define SYNOPSYS_I2S_V1_11A_RXFFR 0X14
-#define SYNOPSYS_I2S_V1_11A_TXFFR 0X18
-#define SYNOPSYS_I2S_V1_11A_LRBRx 0X020 //0X020+(0X040*X)
-//#define SYNOPSYS_I2S_V1_11A_LRBR_1 0X060 
-//#define SYNOPSYS_I2S_V1_11A_LRBR_2 0X0A0
-//#define SYNOPSYS_I2S_V1_11A_LRBR_3 0X0E0
-#define SYNOPSYS_I2S_V1_11A_LTHRx 0X020
-//#define SYNOPSYS_I2S_V1_11A_LTHR_1 0X060
-//#define SYNOPSYS_I2S_V1_11A_LTHR_2 0X0A0
-//#define SYNOPSYS_I2S_V1_11A_LTHR_3 0X0E0
-#define SYNOPSYS_I2S_V1_11A_RRBRx 0X024
-//#define SYNOPSYS_I2S_V1_11A_RRBR_1 0X064
-//#define SYNOPSYS_I2S_V1_11A_RRBR_2 0X0A4
-//#define SYNOPSYS_I2S_V1_11A_RRBR_3 0X0E4
-#define SYNOPSYS_I2S_V1_11A_RTHRx 0X024
-/*#define SYNOPSYS_I2S_V1_11A_RTHR_1 0X064
-#define SYNOPSYS_I2S_V1_11A_RTHR_2 0X0A4
-#define SYNOPSYS_I2S_V1_11A_RTHR_3 0X0E4*/
-#define SYNOPSYS_I2S_V1_11A_RERx 0X028 
-/*#define SYNOPSYS_I2S_V1_11A_RER_1 0X068
-#define SYNOPSYS_I2S_V1_11A_RER_2 0X0A8
-#define SYNOPSYS_I2S_V1_11A_RER_3 0X0E8*/
-#define SYNOPSYS_I2S_V1_11A_TERx 0X02C
-/*#define SYNOPSYS_I2S_V1_11A_TER_1 0X06C
-#define SYNOPSYS_I2S_V1_11A_TER_2 0X0AC
-#define SYNOPSYS_I2S_V1_11A_TER_3 0X0EC*/
-#define SYNOPSYS_I2S_V1_11A_RCRx 0X030
-/*#define SYNOPSYS_I2S_V1_11A_RCR_1 0X070
-#define SYNOPSYS_I2S_V1_11A_RCR_2 0X0B0
-#define SYNOPSYS_I2S_V1_11A_RCR_3 0X0F0*/
-#define SYNOPSYS_I2S_V1_11A_TCRx 0X034
-/*#define SYNOPSYS_I2S_V1_11A_TCR_1 0X074
-#define SYNOPSYS_I2S_V1_11A_TCR_2 0X0B4
-#define SYNOPSYS_I2S_V1_11A_TCR_3 0X0F4*/
-#define SYNOPSYS_I2S_V1_11A_ISRx 0X038
-/*#define SYNOPSYS_I2S_V1_11A_ISR_1 0X078
-#define SYNOPSYS_I2S_V1_11A_ISR_2 0X0B8
-#define SYNOPSYS_I2S_V1_11A_ISR_3 0X0F8*/
-#define SYNOPSYS_I2S_V1_11A_IMRx 0X03C
-/*#define SYNOPSYS_I2S_V1_11A_IMR_1 0X07C
-#define SYNOPSYS_I2S_V1_11A_IMR_2 0X0BC
-#define SYNOPSYS_I2S_V1_11A_IMR_3 0X0FC*/
-#define SYNOPSYS_I2S_V1_11A_RORx 0X040
-/*#define SYNOPSYS_I2S_V1_11A_ROR_1 0X080
-#define SYNOPSYS_I2S_V1_11A_ROR_2 0X0C0
-#define SYNOPSYS_I2S_V1_11A_ROR_3 0X100*/
-#define SYNOPSYS_I2S_V1_11A_TORx 0X044
-/*#define SYNOPSYS_I2S_V1_11A_TOR_1 0X084
-#define SYNOPSYS_I2S_V1_11A_TOR_2 0X0C4
-#define SYNOPSYS_I2S_V1_11A_TOR_3 0X104*/
-#define SYNOPSYS_I2S_V1_11A_RFCRx 0X048
-/*#define SYNOPSYS_I2S_V1_11A_RFCR_1 0X088
-#define SYNOPSYS_I2S_V1_11A_RFCR_2 0X0C8
-#define SYNOPSYS_I2S_V1_11A_RFCR_3 0X108*/
-#define SYNOPSYS_I2S_V1_11A_TFCRx 0X04C
-/*#define SYNOPSYS_I2S_V1_11A_TFCR_1 0X08C
-#define SYNOPSYS_I2S_V1_11A_TFCR_2 0X0CC
-#define SYNOPSYS_I2S_V1_11A_TFCR_3 0X10C*/
-#define SYNOPSYS_I2S_V1_11A_RFFx 0X050
-/*#define SYNOPSYS_I2S_V1_11A_RFF_1 0X090
-#define SYNOPSYS_I2S_V1_11A_RFF_2 0X0D0
-#define SYNOPSYS_I2S_V1_11A_RFF_3 0X110*/
-#define SYNOPSYS_I2S_V1_11A_TFFx 0X054
-/*#define SYNOPSYS_I2S_V1_11A_TFF_1 0X094
-#define SYNOPSYS_I2S_V1_11A_TFF_2 0X0D4
-#define SYNOPSYS_I2S_V1_11A_TFF_3 0X114*/
-#define SYNOPSYS_I2S_V1_11A_RXDMA 0X1C0
-#define SYNOPSYS_I2S_V1_11A_RRXDMA 0X1C4
-#define SYNOPSYS_I2S_V1_11A_TXDMA 0X1C8
-#define SYNOPSYS_I2S_V1_11A_RTXDMA 0X1CC
-#define SYNOPSYS_I2S_V1_11A_COMP_PARAM_2 0X1F0
-#define SYNOPSYS_I2S_V1_11A_COMP_PARAM_1 0X1F4
-#define SYNOPSYS_I2S_V1_11A_COMP_VERSION 0X1F8
-#define SYNOPSYS_I2S_V1_11A_COMP_TYPE 0X1FC
-#define SYNOPSYS_I2S_V1_11A_DMACR 0X200
-#define SYNOPSYS_I2S_V1_11A_RXDMA_CH 0X204
-/*#define SYNOPSYS_I2S_V1_11A_RXDMA_CH_1 0X204
-#define SYNOPSYS_I2S_V1_11A_RXDMA_CH_2 0X204
-#define SYNOPSYS_I2S_V1_11A_RXDMA_CH_3 0X204*/
-#define SYNOPSYS_I2S_V1_11A_TXDMA_CH 0X214
-/*#define SYNOPSYS_I2S_V1_11A_TXDMA_CH_1 0X214
-#define SYNOPSYS_I2S_V1_11A_TXDMA_CH_2 0X214
-#define SYNOPSYS_I2S_V1_11A_TXDMA_CH_3 0X214*/
-/////////////////////////////////////////
-#define REGISTER_DATATYPE uint32_t
-#define INTERFACE_SIZE 32
-#define REGISTER_SIZE 32
-
-#define I2S_REG(TYPE,offset) ((unsigned long)((__metal_driver_synopsys_i2s_##TYPE##_control_base((struct metal_i2s *)i2s)) + offset))
-#define I2S_REGB(TYPE,offset) (__METAL_ACCESS_ONCE((__metal_io_u32 *)I2S_REG(TYPE,offset)))
-#define I2S_REG_RW_BIT(offset,bit,val) (write_register(cfg,i2s,offset,set_bit(read_register(cfg,i2s,offset),bit,val)))
-#define I2S_REG_RW_BIT_RANGE(offset,start_bit,stop_bit,val) (write_register(cfg,i2s,offset,set_bit_range(read_register(cfg,i2s,offset),start_bit,stop_bit,val)))
-
-//////////////////////////////////////////////////////////////////////////////////////////////////////////////////////////////////
-
-
-REGISTER_DATATYPE power(REGISTER_DATATYPE base,REGISTER_DATATYPE power)
-{
-	REGISTER_DATATYPE val = 1;
-
-	if(power == 0)
-	{
-		return 1;
-	}
-	else
-	{
-		for(int i=0; i<power; ++i)
-			{
-				val = val*base; 
-			}
-
-	}	return val;
-}
-
-REGISTER_DATATYPE split_lsb(REGISTER_DATATYPE value, int bit)
-{
-	REGISTER_DATATYPE lsb;
-
-		lsb = (power(2,bit)-1);
-		lsb = (value & lsb);
-		return lsb;					
-}
-
-REGISTER_DATATYPE get_new_msb(REGISTER_DATATYPE value,int bit,REGISTER_DATATYPE val)
-{
-	REGISTER_DATATYPE temp;
-
-	temp = (value >> (bit+1))<<1;
-
-	return (temp | val);
-}
-
-REGISTER_DATATYPE set_bit(REGISTER_DATATYPE value, int bit, REGISTER_DATATYPE val)
-{
-	REGISTER_DATATYPE MSB , LSB;
-
-				LSB = split_lsb(value,bit);
-				MSB = get_new_msb(value,bit,val);
-				return ((MSB<<bit) | (LSB));
-}
-
-REGISTER_DATATYPE set_bit_range(REGISTER_DATATYPE value,int start_bit,int end_bit,REGISTER_DATATYPE val)
-{
-	REGISTER_DATATYPE max_val,bit_val;
-	REGISTER_DATATYPE last_val=value;
-
-	for(int i= start_bit; i<= end_bit; ++i)
-	{
-		max_val = power(2,i-start_bit);
-		bit_val = (max_val & val)>>(i-start_bit); 
-		last_val = set_bit(last_val,i,bit_val);
-	}
-	return last_val;
-}
-
-void write_register(struct metal_i2s_config *cfg,struct metal_i2s *i2s,REGISTER_DATATYPE offset,REGISTER_DATATYPE value)
-{
-
-	for(int i=0; i<(REGISTER_SIZE/INTERFACE_SIZE); ++i)
-	{
-		if(INTERFACE_SIZE == 16)
-		{
-			if(cfg->master==1)
-			{
-			I2S_REGB(master,offset+(2*i)) =  value>>(INTERFACE_SIZE*i);
-			}
-			else if(cfg->master==0)
-			{
-			I2S_REGB(slave,offset+(2*i)) =  value>>(INTERFACE_SIZE*i);	
-			}
-		}
-		else
-		{
-			if(cfg->master==1)
-			{
-			 I2S_REGB(master,offset+i) = value>>(INTERFACE_SIZE*i);
-			}
-			else if(cfg->master==0)
-			{
-			I2S_REGB(slave,offset+i) =  value>>(INTERFACE_SIZE*i);	
-			}
-		}
-	}
-}	
-
-
-REGISTER_DATATYPE read_register(struct metal_i2s_config *cfg,struct metal_i2s *i2s,REGISTER_DATATYPE offset)
-{
-	
-	REGISTER_DATATYPE new_val;
-	REGISTER_DATATYPE prev_val = 0;
-
-
-	for(int i=0; i<(REGISTER_SIZE/INTERFACE_SIZE); ++i)
-	{
-		if(INTERFACE_SIZE == 16)
-		{
-			if(cfg->master==1)
-			{
-			new_val = I2S_REGB(master,offset+(2*i));
-		    }
-		    else if(cfg->master==0)
-		    {
-		    new_val = I2S_REGB(slave,offset+(2*i));	
-		    }
-		}
-		else 
-		{
-			if(cfg->master==1)
-			{
-			new_val = I2S_REGB(master,offset+i);
-		    }
-		    else if(cfg->master==0)
-		    {
-		    new_val = I2S_REGB(slave,offset+i);	
-		    }
-		}	
-			
-		new_val = new_val<<(INTERFACE_SIZE * i);
-		prev_val = prev_val | new_val;
-	}
-	
-		return prev_val;
-}
-
-REGISTER_DATATYPE read_register_bit(struct metal_i2s_config *cfg,struct metal_i2s *i2s,REGISTER_DATATYPE offset,int bit)
-{
-	return ((read_register(cfg,i2s,offset) & power(2,bit))>>bit);
-}
-
-REGISTER_DATATYPE read_register_bit_range(struct metal_i2s_config *cfg,struct metal_i2s *i2s,REGISTER_DATATYPE offset,int start_bit,int stop_bit)
-{
-	return ((read_register(cfg,i2s,offset) & ((power(2,(stop_bit-start_bit+1))-1)<<start_bit))>>start_bit);
-}
-
-///////////////////////////////////////////////////////////////////////////////////////////////////////////////////////////////////
-
-int __metal_driver_synopsys_i2s_set_data_resolution(struct metal_i2s *i2s,struct metal_i2s_config *cfg)
-{  
-  unsigned int x=cfg->no_of_channels-1;
-
-if(cfg->tx_block_en){
-	for(int i=0;i<x;i++){
-	        I2S_REG_RW_BIT((SYNOPSYS_I2S_V1_11A_TERx+0x40*x),0,0);
-			I2S_REG_RW_BIT_RANGE((SYNOPSYS_I2S_V1_11A_TCRx+0x40*x),0,2,cfg->data_resolution);
-			I2S_REG_RW_BIT((SYNOPSYS_I2S_V1_11A_TERx+0x40*x),0,1);
-   }
-}
-if(cfg->rx_block_en){
-		for(int i=0;i<x;i++){
-			I2S_REG_RW_BIT((SYNOPSYS_I2S_V1_11A_RERx+0x40*x),0,0);
-			I2S_REG_RW_BIT_RANGE((SYNOPSYS_I2S_V1_11A_RCRx+0x40*x),0,2,cfg->data_resolution);
-			I2S_REG_RW_BIT((SYNOPSYS_I2S_V1_11A_RERx+0x40*x),0,1);
-			
-	}
-		
-}
-}		
-
-int __metal_driver_synopsys_i2s_set_ws_length(struct metal_i2s *i2s,struct metal_i2s_config *cfg)
-{
-        //only for master mode 
-		    I2S_REG_RW_BIT(SYNOPSYS_I2S_V1_11A_CER,0,0);
-			I2S_REG_RW_BIT_RANGE(SYNOPSYS_I2S_V1_11A_CCR,3,4,cfg->ws_length);
-			
-		
-}		
-
-
-int __metal_driver_synopsys_i2s_set_sclk_gating(struct metal_i2s *i2s,struct metal_i2s_config *cfg)
-{   
-	//only for master mode
-	
-		I2S_REG_RW_BIT(SYNOPSYS_I2S_V1_11A_CER,0,0);
-		I2S_REG_RW_BIT_RANGE(SYNOPSYS_I2S_V1_11A_CCR,0,2,cfg->sclk_gating);
-		
-}
-
-int __metal_driver_synopsys_i2s_intr_unmask(struct metal_i2s *i2s,struct metal_i2s_config *cfg)
-{
-	unsigned int x=cfg->no_of_channels-1;
-
-	if(cfg->intr_unmask_en==1)
-	{
-<<<<<<< HEAD
-		if(cfg->no_of_channels==1)
-		{
-          I2S_REG_RW_BIT_RANGE(SYNOPSYS_I2S_V1_11A_IMR_0,0,5,0);
-		}
-		else if(cfg->no_of_channels==2)
-=======
-		for(int i=0;i<=x;i++)
->>>>>>> fe2afe1b
-		{
-          I2S_REG_RW_BIT_RANGE((SYNOPSYS_I2S_V1_11A_IMRx+0x40*x),0,5,0);
-		}
-	}
-		
-}	
-
-int __metal_driver_synopsys_i2s_set_fifo_trigger_level(struct metal_i2s *i2s,struct metal_i2s_config *cfg)
-{
-	unsigned int x=cfg->no_of_channels-1;
-
-	if(cfg->tx_block_en==1)
-	{
-		for(int i=0;i<=x;i++)
-		{
-		  I2S_REG_RW_BIT((SYNOPSYS_I2S_V1_11A_TERx+0x40*x),0,0); 	
-          I2S_REG_RW_BIT_RANGE((SYNOPSYS_I2S_V1_11A_TFCRx+0x40*x),0,3,cfg->tx_fifo_trigger_level);
-          I2S_REG_RW_BIT((SYNOPSYS_I2S_V1_11A_TERx+0x40*x),0,1); 
-		}
-	}
-	
-	if(cfg->rx_block_en==1)
-	{
-		for(int i=0;i<=x;i++)
-		{
-		  I2S_REG_RW_BIT((SYNOPSYS_I2S_V1_11A_RERx+0x40*x),0,0); 	
-          I2S_REG_RW_BIT_RANGE((SYNOPSYS_I2S_V1_11A_RFCRx+0x40*x),0,3,cfg->rx_fifo_trigger_level);
-          I2S_REG_RW_BIT((SYNOPSYS_I2S_V1_11A_RERx+0x40*x),0,1); 
-		}
-	}	
-}	
-
-void __metal_driver_synopsys_i2s_init(struct metal_i2s *i2s,struct metal_i2s_config *cfg)
-{     
-		I2S_REG_RW_BIT(SYNOPSYS_I2S_V1_11A_IER,0,1);
-        
-      __metal_driver_synopsys_i2s_set_data_resolution((struct metal_i2s *)(i2s),cfg);
-
-	  __metal_driver_synopsys_i2s_intr_unmask((struct metal_i2s *)(i2s),cfg);
-
-	  __metal_driver_synopsys_i2s_set_fifo_trigger_level((struct metal_i2s *)(i2s),cfg);
-    
-
-   if(cfg->master==1)
-	   {	
-             __metal_driver_synopsys_i2s_set_ws_length((struct metal_i2s *)(i2s),cfg);
-             __metal_driver_synopsys_i2s_set_sclk_gating((struct metal_i2s *)(i2s),cfg);
-            
-       }  
-     if(cfg->rx_block_en){
-     		I2S_REG_RW_BIT(SYNOPSYS_I2S_V1_11A_IRER,0,1);
-
-     }
-					
-}
-
-int __metal_driver_synopsys_i2s_master_tx(struct metal_i2s *i2s,struct metal_i2s_config *cfg,int len,uint16_t *tx_buf)
-{
-	unsigned int x=cfg->no_of_channels-1;
-
-for(int i=0;i<len;i++)
-	{
-		for(int j=0;j<=x;j++)
-		{
-			write_register((struct metal_i2s_config *)(cfg),(struct metal_i2s *)(i2s),(SYNOPSYS_I2S_V1_11A_LTHRx+0x40*x),tx_buf[i]);
-			i++;
-			write_register((struct metal_i2s_config *)(cfg),(struct metal_i2s *)(i2s),(SYNOPSYS_I2S_V1_11A_RTHRx+0x40*x),tx_buf[i]);
-            i++;
-            read_register(cfg,i2s,(SYNOPSYS_I2S_V1_11A_ISRx+0x40*x));
-		
-		}
-		i--;
-	}
-	
-	
-	I2S_REG_RW_BIT(SYNOPSYS_I2S_V1_11A_ITER,0,1);
-	I2S_REG_RW_BIT(SYNOPSYS_I2S_V1_11A_CER,0,1);
-
-}			
-
-int __metal_driver_synopsys_i2s_slave_rx(struct metal_i2s *i2s,struct metal_i2s_config *cfg,int len,uint16_t *rx_buf)
-{
-    unsigned int x=cfg->no_of_channels-1;
-	for(int i=0;i<len;i++)
-	{
-
-		for(int j=0;j<=x;j++)
-		{
-			if((read_register_bit(cfg,i2s,(SYNOPSYS_I2S_V1_11A_ISRx+0x40*x),0))==1)
-
-			rx_buf[i] = (uint16_t)read_register(cfg,i2s,(SYNOPSYS_I2S_V1_11A_LRBRx+0x40*x));
-			i++;
-			rx_buf[i] = (uint16_t)read_register(cfg,i2s,(SYNOPSYS_I2S_V1_11A_RRBRx+0x40*x));
-			i++;
-		}	
-	 i--;
-	}
-}
-	
-
-
-struct metal_interrupt *__metal_driver_synopsys_i2s_get_interrupt_controller(struct metal_i2s *i2s, struct metal_i2s_config *config) 
-{
-	if (config->master) 
-		return __metal_driver_synopsys_i2s_master_interrupt_parent(i2s);
-	else 
-		return __metal_driver_synopsys_i2s_slave_interrupt_parent(i2s);
-}
-
-int __metal_driver_synopsys_i2s_get_interrupt_id(struct metal_i2s *i2s, struct metal_i2s_config *config) 
-{
-	if (config->master) 
-		return __metal_driver_synopsys_i2s_master_interrupt_line(i2s);
-	else 
-		return __metal_driver_synopsys_i2s_slave_interrupt_line(i2s);
-}
-
-
-__METAL_DEFINE_VTABLE(__metal_driver_vtable_synopsys_i2s) =
-{
-
-	.i2s.init				= __metal_driver_synopsys_i2s_init,
-	.i2s.master_tx 	        = __metal_driver_synopsys_i2s_master_tx,
-	.i2s.slave_rx 		    = __metal_driver_synopsys_i2s_slave_rx,
-	.i2s.set_data_resolution= __metal_driver_synopsys_i2s_set_data_resolution,
-	.i2s.set_ws_length 	    = __metal_driver_synopsys_i2s_set_ws_length,
-	.i2s.set_sclk_gating    = __metal_driver_synopsys_i2s_set_sclk_gating,
-<<<<<<< HEAD
-	.i2s.intr_mask          = __metal_driver_synopsys_i2s_intr_mask,
-	.i2s.get_interrupt_controller = __metal_driver_synopsys_i2s_get_interrupt_controller,
-	.i2s.get_interrupt_id   = __metal_driver_synopsys_i2s_get_interrupt_id
-=======
-	.i2s.intr_unmask        = __metal_driver_synopsys_i2s_intr_unmask,
-	.i2s.set_fifo_trigger_level= __metal_driver_synopsys_i2s_set_fifo_trigger_level,
-	//.i2c.get_interrupt_controller = __metal_driver_synopsis_i2c_get_interrupt_controller,
-	//.i2c.get_interrupt_id   = __metal_driver_synopsis_i2c_get_interrupt_id
->>>>>>> fe2afe1b
-};
-
+#include <metal/machine/platform.h>
+
+#ifdef METAL_SYNOPSYS_I2S_MASTER_V1_11A
+      #define SYNOPSYS_I2S_V1_11A
+#else
+#ifdef METAL_SYNOPSYS_I2S_SLAVE_V1_11A 
+      #define SYNOPSYS_I2S_V1_11A
+#endif
+#endif
+
+#ifdef SYNOPSYS_I2S_V1_11A    
+
+#include <metal/drivers/synopsys_i2s.h>
+#include <metal/io.h>
+#include <metal/machine.h>
+
+// no need of below #defines need to be placed in the bare_metal
+#define SYNOPSYS_I2S_V1_11A_IER 0x00
+#define SYNOPSYS_I2S_V1_11A_IRER 0x04
+#define SYNOPSYS_I2S_V1_11A_ITER 0X08
+#define SYNOPSYS_I2S_V1_11A_CER 0X0C
+#define SYNOPSYS_I2S_V1_11A_CCR 0X10
+#define SYNOPSYS_I2S_V1_11A_RXFFR 0X14
+#define SYNOPSYS_I2S_V1_11A_TXFFR 0X18
+#define SYNOPSYS_I2S_V1_11A_LRBRx 0X020 //0X020+(0X040*X)
+//#define SYNOPSYS_I2S_V1_11A_LRBR_1 0X060 
+//#define SYNOPSYS_I2S_V1_11A_LRBR_2 0X0A0
+//#define SYNOPSYS_I2S_V1_11A_LRBR_3 0X0E0
+#define SYNOPSYS_I2S_V1_11A_LTHRx 0X020
+//#define SYNOPSYS_I2S_V1_11A_LTHR_1 0X060
+//#define SYNOPSYS_I2S_V1_11A_LTHR_2 0X0A0
+//#define SYNOPSYS_I2S_V1_11A_LTHR_3 0X0E0
+#define SYNOPSYS_I2S_V1_11A_RRBRx 0X024
+//#define SYNOPSYS_I2S_V1_11A_RRBR_1 0X064
+//#define SYNOPSYS_I2S_V1_11A_RRBR_2 0X0A4
+//#define SYNOPSYS_I2S_V1_11A_RRBR_3 0X0E4
+#define SYNOPSYS_I2S_V1_11A_RTHRx 0X024
+/*#define SYNOPSYS_I2S_V1_11A_RTHR_1 0X064
+#define SYNOPSYS_I2S_V1_11A_RTHR_2 0X0A4
+#define SYNOPSYS_I2S_V1_11A_RTHR_3 0X0E4*/
+#define SYNOPSYS_I2S_V1_11A_RERx 0X028 
+/*#define SYNOPSYS_I2S_V1_11A_RER_1 0X068
+#define SYNOPSYS_I2S_V1_11A_RER_2 0X0A8
+#define SYNOPSYS_I2S_V1_11A_RER_3 0X0E8*/
+#define SYNOPSYS_I2S_V1_11A_TERx 0X02C
+/*#define SYNOPSYS_I2S_V1_11A_TER_1 0X06C
+#define SYNOPSYS_I2S_V1_11A_TER_2 0X0AC
+#define SYNOPSYS_I2S_V1_11A_TER_3 0X0EC*/
+#define SYNOPSYS_I2S_V1_11A_RCRx 0X030
+/*#define SYNOPSYS_I2S_V1_11A_RCR_1 0X070
+#define SYNOPSYS_I2S_V1_11A_RCR_2 0X0B0
+#define SYNOPSYS_I2S_V1_11A_RCR_3 0X0F0*/
+#define SYNOPSYS_I2S_V1_11A_TCRx 0X034
+/*#define SYNOPSYS_I2S_V1_11A_TCR_1 0X074
+#define SYNOPSYS_I2S_V1_11A_TCR_2 0X0B4
+#define SYNOPSYS_I2S_V1_11A_TCR_3 0X0F4*/
+#define SYNOPSYS_I2S_V1_11A_ISRx 0X038
+/*#define SYNOPSYS_I2S_V1_11A_ISR_1 0X078
+#define SYNOPSYS_I2S_V1_11A_ISR_2 0X0B8
+#define SYNOPSYS_I2S_V1_11A_ISR_3 0X0F8*/
+#define SYNOPSYS_I2S_V1_11A_IMRx 0X03C
+/*#define SYNOPSYS_I2S_V1_11A_IMR_1 0X07C
+#define SYNOPSYS_I2S_V1_11A_IMR_2 0X0BC
+#define SYNOPSYS_I2S_V1_11A_IMR_3 0X0FC*/
+#define SYNOPSYS_I2S_V1_11A_RORx 0X040
+/*#define SYNOPSYS_I2S_V1_11A_ROR_1 0X080
+#define SYNOPSYS_I2S_V1_11A_ROR_2 0X0C0
+#define SYNOPSYS_I2S_V1_11A_ROR_3 0X100*/
+#define SYNOPSYS_I2S_V1_11A_TORx 0X044
+/*#define SYNOPSYS_I2S_V1_11A_TOR_1 0X084
+#define SYNOPSYS_I2S_V1_11A_TOR_2 0X0C4
+#define SYNOPSYS_I2S_V1_11A_TOR_3 0X104*/
+#define SYNOPSYS_I2S_V1_11A_RFCRx 0X048
+/*#define SYNOPSYS_I2S_V1_11A_RFCR_1 0X088
+#define SYNOPSYS_I2S_V1_11A_RFCR_2 0X0C8
+#define SYNOPSYS_I2S_V1_11A_RFCR_3 0X108*/
+#define SYNOPSYS_I2S_V1_11A_TFCRx 0X04C
+/*#define SYNOPSYS_I2S_V1_11A_TFCR_1 0X08C
+#define SYNOPSYS_I2S_V1_11A_TFCR_2 0X0CC
+#define SYNOPSYS_I2S_V1_11A_TFCR_3 0X10C*/
+#define SYNOPSYS_I2S_V1_11A_RFFx 0X050
+/*#define SYNOPSYS_I2S_V1_11A_RFF_1 0X090
+#define SYNOPSYS_I2S_V1_11A_RFF_2 0X0D0
+#define SYNOPSYS_I2S_V1_11A_RFF_3 0X110*/
+#define SYNOPSYS_I2S_V1_11A_TFFx 0X054
+/*#define SYNOPSYS_I2S_V1_11A_TFF_1 0X094
+#define SYNOPSYS_I2S_V1_11A_TFF_2 0X0D4
+#define SYNOPSYS_I2S_V1_11A_TFF_3 0X114*/
+#define SYNOPSYS_I2S_V1_11A_RXDMA 0X1C0
+#define SYNOPSYS_I2S_V1_11A_RRXDMA 0X1C4
+#define SYNOPSYS_I2S_V1_11A_TXDMA 0X1C8
+#define SYNOPSYS_I2S_V1_11A_RTXDMA 0X1CC
+#define SYNOPSYS_I2S_V1_11A_COMP_PARAM_2 0X1F0
+#define SYNOPSYS_I2S_V1_11A_COMP_PARAM_1 0X1F4
+#define SYNOPSYS_I2S_V1_11A_COMP_VERSION 0X1F8
+#define SYNOPSYS_I2S_V1_11A_COMP_TYPE 0X1FC
+#define SYNOPSYS_I2S_V1_11A_DMACR 0X200
+#define SYNOPSYS_I2S_V1_11A_RXDMA_CH 0X204
+/*#define SYNOPSYS_I2S_V1_11A_RXDMA_CH_1 0X204
+#define SYNOPSYS_I2S_V1_11A_RXDMA_CH_2 0X204
+#define SYNOPSYS_I2S_V1_11A_RXDMA_CH_3 0X204*/
+#define SYNOPSYS_I2S_V1_11A_TXDMA_CH 0X214
+/*#define SYNOPSYS_I2S_V1_11A_TXDMA_CH_1 0X214
+#define SYNOPSYS_I2S_V1_11A_TXDMA_CH_2 0X214
+#define SYNOPSYS_I2S_V1_11A_TXDMA_CH_3 0X214*/
+/////////////////////////////////////////
+#define REGISTER_DATATYPE uint32_t
+#define INTERFACE_SIZE 32
+#define REGISTER_SIZE 32
+
+#define I2S_REG(TYPE,offset) ((unsigned long)((__metal_driver_synopsys_i2s_##TYPE##_control_base((struct metal_i2s *)i2s)) + offset))
+#define I2S_REGB(TYPE,offset) (__METAL_ACCESS_ONCE((__metal_io_u32 *)I2S_REG(TYPE,offset)))
+#define I2S_REG_RW_BIT(offset,bit,val) (write_register(cfg,i2s,offset,set_bit(read_register(cfg,i2s,offset),bit,val)))
+#define I2S_REG_RW_BIT_RANGE(offset,start_bit,stop_bit,val) (write_register(cfg,i2s,offset,set_bit_range(read_register(cfg,i2s,offset),start_bit,stop_bit,val)))
+
+//////////////////////////////////////////////////////////////////////////////////////////////////////////////////////////////////
+
+
+REGISTER_DATATYPE power(REGISTER_DATATYPE base,REGISTER_DATATYPE power)
+{
+	REGISTER_DATATYPE val = 1;
+
+	if(power == 0)
+	{
+		return 1;
+	}
+	else
+	{
+		for(int i=0; i<power; ++i)
+			{
+				val = val*base; 
+			}
+
+	}	return val;
+}
+
+REGISTER_DATATYPE split_lsb(REGISTER_DATATYPE value, int bit)
+{
+	REGISTER_DATATYPE lsb;
+
+		lsb = (power(2,bit)-1);
+		lsb = (value & lsb);
+		return lsb;					
+}
+
+REGISTER_DATATYPE get_new_msb(REGISTER_DATATYPE value,int bit,REGISTER_DATATYPE val)
+{
+	REGISTER_DATATYPE temp;
+
+	temp = (value >> (bit+1))<<1;
+
+	return (temp | val);
+}
+
+REGISTER_DATATYPE set_bit(REGISTER_DATATYPE value, int bit, REGISTER_DATATYPE val)
+{
+	REGISTER_DATATYPE MSB , LSB;
+
+				LSB = split_lsb(value,bit);
+				MSB = get_new_msb(value,bit,val);
+				return ((MSB<<bit) | (LSB));
+}
+
+REGISTER_DATATYPE set_bit_range(REGISTER_DATATYPE value,int start_bit,int end_bit,REGISTER_DATATYPE val)
+{
+	REGISTER_DATATYPE max_val,bit_val;
+	REGISTER_DATATYPE last_val=value;
+
+	for(int i= start_bit; i<= end_bit; ++i)
+	{
+		max_val = power(2,i-start_bit);
+		bit_val = (max_val & val)>>(i-start_bit); 
+		last_val = set_bit(last_val,i,bit_val);
+	}
+	return last_val;
+}
+
+void write_register(struct metal_i2s_config *cfg,struct metal_i2s *i2s,REGISTER_DATATYPE offset,REGISTER_DATATYPE value)
+{
+
+	for(int i=0; i<(REGISTER_SIZE/INTERFACE_SIZE); ++i)
+	{
+		if(INTERFACE_SIZE == 16)
+		{
+			if(cfg->master==1)
+			{
+			I2S_REGB(master,offset+(2*i)) =  value>>(INTERFACE_SIZE*i);
+			}
+			else if(cfg->master==0)
+			{
+			I2S_REGB(slave,offset+(2*i)) =  value>>(INTERFACE_SIZE*i);	
+			}
+		}
+		else
+		{
+			if(cfg->master==1)
+			{
+			 I2S_REGB(master,offset+i) = value>>(INTERFACE_SIZE*i);
+			}
+			else if(cfg->master==0)
+			{
+			I2S_REGB(slave,offset+i) =  value>>(INTERFACE_SIZE*i);	
+			}
+		}
+	}
+}	
+
+
+REGISTER_DATATYPE read_register(struct metal_i2s_config *cfg,struct metal_i2s *i2s,REGISTER_DATATYPE offset)
+{
+	
+	REGISTER_DATATYPE new_val;
+	REGISTER_DATATYPE prev_val = 0;
+
+
+	for(int i=0; i<(REGISTER_SIZE/INTERFACE_SIZE); ++i)
+	{
+		if(INTERFACE_SIZE == 16)
+		{
+			if(cfg->master==1)
+			{
+			new_val = I2S_REGB(master,offset+(2*i));
+		    }
+		    else if(cfg->master==0)
+		    {
+		    new_val = I2S_REGB(slave,offset+(2*i));	
+		    }
+		}
+		else 
+		{
+			if(cfg->master==1)
+			{
+			new_val = I2S_REGB(master,offset+i);
+		    }
+		    else if(cfg->master==0)
+		    {
+		    new_val = I2S_REGB(slave,offset+i);	
+		    }
+		}	
+			
+		new_val = new_val<<(INTERFACE_SIZE * i);
+		prev_val = prev_val | new_val;
+	}
+	
+		return prev_val;
+}
+
+REGISTER_DATATYPE read_register_bit(struct metal_i2s_config *cfg,struct metal_i2s *i2s,REGISTER_DATATYPE offset,int bit)
+{
+	return ((read_register(cfg,i2s,offset) & power(2,bit))>>bit);
+}
+
+REGISTER_DATATYPE read_register_bit_range(struct metal_i2s_config *cfg,struct metal_i2s *i2s,REGISTER_DATATYPE offset,int start_bit,int stop_bit)
+{
+	return ((read_register(cfg,i2s,offset) & ((power(2,(stop_bit-start_bit+1))-1)<<start_bit))>>start_bit);
+}
+
+///////////////////////////////////////////////////////////////////////////////////////////////////////////////////////////////////
+
+int __metal_driver_synopsys_i2s_set_data_resolution(struct metal_i2s *i2s,struct metal_i2s_config *cfg)
+{  
+  unsigned int x=cfg->no_of_channels-1;
+
+if(cfg->tx_block_en){
+	for(int i=0;i<x;i++){
+	        I2S_REG_RW_BIT((SYNOPSYS_I2S_V1_11A_TERx+0x40*x),0,0);
+			I2S_REG_RW_BIT_RANGE((SYNOPSYS_I2S_V1_11A_TCRx+0x40*x),0,2,cfg->data_resolution);
+			I2S_REG_RW_BIT((SYNOPSYS_I2S_V1_11A_TERx+0x40*x),0,1);
+   }
+}
+if(cfg->rx_block_en){
+		for(int i=0;i<x;i++){
+			I2S_REG_RW_BIT((SYNOPSYS_I2S_V1_11A_RERx+0x40*x),0,0);
+			I2S_REG_RW_BIT_RANGE((SYNOPSYS_I2S_V1_11A_RCRx+0x40*x),0,2,cfg->data_resolution);
+			I2S_REG_RW_BIT((SYNOPSYS_I2S_V1_11A_RERx+0x40*x),0,1);
+			
+	}
+		
+}
+}		
+
+int __metal_driver_synopsys_i2s_set_ws_length(struct metal_i2s *i2s,struct metal_i2s_config *cfg)
+{
+        //only for master mode 
+		    I2S_REG_RW_BIT(SYNOPSYS_I2S_V1_11A_CER,0,0);
+			I2S_REG_RW_BIT_RANGE(SYNOPSYS_I2S_V1_11A_CCR,3,4,cfg->ws_length);
+			
+		
+}		
+
+
+int __metal_driver_synopsys_i2s_set_sclk_gating(struct metal_i2s *i2s,struct metal_i2s_config *cfg)
+{   
+	//only for master mode
+	
+		I2S_REG_RW_BIT(SYNOPSYS_I2S_V1_11A_CER,0,0);
+		I2S_REG_RW_BIT_RANGE(SYNOPSYS_I2S_V1_11A_CCR,0,2,cfg->sclk_gating);
+		
+}
+
+int __metal_driver_synopsys_i2s_intr_unmask(struct metal_i2s *i2s,struct metal_i2s_config *cfg)
+{
+	unsigned int x=cfg->no_of_channels-1;
+
+	if(cfg->intr_unmask_en==1)
+	{
+		for(int i=0;i<=x;i++)
+		{
+          I2S_REG_RW_BIT_RANGE((SYNOPSYS_I2S_V1_11A_IMRx+0x40*x),0,5,0);
+		}
+	} else {
+		for(int i=0;i<=x;i++)
+		{
+          I2S_REG_RW_BIT_RANGE((SYNOPSYS_I2S_V1_11A_IMRx+0x40*x),0,5,0x3f);
+		}
+	}
+		
+}	
+
+int __metal_driver_synopsys_i2s_set_fifo_trigger_level(struct metal_i2s *i2s,struct metal_i2s_config *cfg)
+{
+	unsigned int x=cfg->no_of_channels-1;
+
+	if(cfg->tx_block_en==1)
+	{
+		for(int i=0;i<=x;i++)
+		{
+		  I2S_REG_RW_BIT((SYNOPSYS_I2S_V1_11A_TERx+0x40*x),0,0); 	
+          I2S_REG_RW_BIT_RANGE((SYNOPSYS_I2S_V1_11A_TFCRx+0x40*x),0,3,cfg->tx_fifo_trigger_level);
+          I2S_REG_RW_BIT((SYNOPSYS_I2S_V1_11A_TERx+0x40*x),0,1); 
+		}
+	}
+	
+	if(cfg->rx_block_en==1)
+	{
+		for(int i=0;i<=x;i++)
+		{
+		  I2S_REG_RW_BIT((SYNOPSYS_I2S_V1_11A_RERx+0x40*x),0,0); 	
+          I2S_REG_RW_BIT_RANGE((SYNOPSYS_I2S_V1_11A_RFCRx+0x40*x),0,3,cfg->rx_fifo_trigger_level);
+          I2S_REG_RW_BIT((SYNOPSYS_I2S_V1_11A_RERx+0x40*x),0,1); 
+		}
+	}	
+}	
+
+void __metal_driver_synopsys_i2s_init(struct metal_i2s *i2s,struct metal_i2s_config *cfg)
+{     
+		I2S_REG_RW_BIT(SYNOPSYS_I2S_V1_11A_IER,0,1);
+        
+      __metal_driver_synopsys_i2s_set_data_resolution((struct metal_i2s *)(i2s),cfg);
+
+	  __metal_driver_synopsys_i2s_intr_unmask((struct metal_i2s *)(i2s),cfg);
+
+	  __metal_driver_synopsys_i2s_set_fifo_trigger_level((struct metal_i2s *)(i2s),cfg);
+    
+
+   if(cfg->master==1)
+	   {	
+             __metal_driver_synopsys_i2s_set_ws_length((struct metal_i2s *)(i2s),cfg);
+             __metal_driver_synopsys_i2s_set_sclk_gating((struct metal_i2s *)(i2s),cfg);
+            
+       }  
+     if(cfg->rx_block_en){
+     		I2S_REG_RW_BIT(SYNOPSYS_I2S_V1_11A_IRER,0,1);
+
+     }
+					
+}
+
+int __metal_driver_synopsys_i2s_master_tx(struct metal_i2s *i2s,struct metal_i2s_config *cfg,int len,uint16_t *tx_buf)
+{
+	unsigned int x=cfg->no_of_channels-1;
+
+for(int i=0;i<len;i++)
+	{
+		for(int j=0;j<=x;j++)
+		{
+			write_register((struct metal_i2s_config *)(cfg),(struct metal_i2s *)(i2s),(SYNOPSYS_I2S_V1_11A_LTHRx+0x40*x),tx_buf[i]);
+			i++;
+			write_register((struct metal_i2s_config *)(cfg),(struct metal_i2s *)(i2s),(SYNOPSYS_I2S_V1_11A_RTHRx+0x40*x),tx_buf[i]);
+            i++;
+            read_register(cfg,i2s,(SYNOPSYS_I2S_V1_11A_ISRx+0x40*x));
+		
+		}
+		i--;
+	}
+	
+	
+	I2S_REG_RW_BIT(SYNOPSYS_I2S_V1_11A_ITER,0,1);
+	I2S_REG_RW_BIT(SYNOPSYS_I2S_V1_11A_CER,0,1);
+
+}			
+
+int __metal_driver_synopsys_i2s_slave_rx(struct metal_i2s *i2s,struct metal_i2s_config *cfg,int len,uint16_t *rx_buf)
+{
+    unsigned int x=cfg->no_of_channels-1;
+	for(int i=0;i<len;i++)
+	{
+
+		for(int j=0;j<=x;j++)
+		{
+			if((read_register_bit(cfg,i2s,(SYNOPSYS_I2S_V1_11A_ISRx+0x40*x),0))==1)
+
+			rx_buf[i] = (uint16_t)read_register(cfg,i2s,(SYNOPSYS_I2S_V1_11A_LRBRx+0x40*x));
+			i++;
+			rx_buf[i] = (uint16_t)read_register(cfg,i2s,(SYNOPSYS_I2S_V1_11A_RRBRx+0x40*x));
+			i++;
+		}	
+	 i--;
+	}
+}
+	
+
+
+struct metal_interrupt *__metal_driver_synopsys_i2s_get_interrupt_controller(struct metal_i2s *i2s, struct metal_i2s_config *config) 
+{
+	if (config->master) 
+		return __metal_driver_synopsys_i2s_master_interrupt_parent(i2s);
+	else 
+		return __metal_driver_synopsys_i2s_slave_interrupt_parent(i2s);
+}
+
+int __metal_driver_synopsys_i2s_get_interrupt_id(struct metal_i2s *i2s, struct metal_i2s_config *config) 
+{
+	if (config->master) 
+		return __metal_driver_synopsys_i2s_master_interrupt_line(i2s);
+	else 
+		return __metal_driver_synopsys_i2s_slave_interrupt_line(i2s);
+}
+
+
+__METAL_DEFINE_VTABLE(__metal_driver_vtable_synopsys_i2s) =
+{
+
+	.i2s.init				= __metal_driver_synopsys_i2s_init,
+	.i2s.master_tx 	        = __metal_driver_synopsys_i2s_master_tx,
+	.i2s.slave_rx 		    = __metal_driver_synopsys_i2s_slave_rx,
+	.i2s.set_data_resolution= __metal_driver_synopsys_i2s_set_data_resolution,
+	.i2s.set_ws_length 	    = __metal_driver_synopsys_i2s_set_ws_length,
+	.i2s.set_sclk_gating    = __metal_driver_synopsys_i2s_set_sclk_gating,
+	.i2s.get_interrupt_controller = __metal_driver_synopsys_i2s_get_interrupt_controller,
+	.i2s.get_interrupt_id   = __metal_driver_synopsys_i2s_get_interrupt_id
+	.i2s.set_fifo_trigger_level= __metal_driver_synopsys_i2s_set_fifo_trigger_level,
+};
+
 #endif